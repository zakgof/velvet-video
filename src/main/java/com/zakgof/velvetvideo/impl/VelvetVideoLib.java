package com.zakgof.velvetvideo.impl;

import java.awt.image.BufferedImage;
import java.io.File;
import java.io.FileInputStream;
import java.io.FileNotFoundException;
import java.io.FileOutputStream;
import java.io.InputStream;
import java.util.ArrayList;
import java.util.HashMap;
import java.util.HashSet;
import java.util.Iterator;
import java.util.LinkedHashMap;
import java.util.List;
import java.util.Map;
import java.util.NoSuchElementException;
import java.util.Set;
import java.util.Spliterator;
import java.util.Spliterators;
import java.util.function.Consumer;
import java.util.function.Supplier;
import java.util.stream.Stream;
import java.util.stream.StreamSupport;

import javax.sound.sampled.AudioFormat;

import org.slf4j.Logger;
import org.slf4j.LoggerFactory;

import com.zakgof.velvetvideo.Direction;
import com.zakgof.velvetvideo.IAudioEncoderBuilder;
import com.zakgof.velvetvideo.IAudioFrame;
import com.zakgof.velvetvideo.IAudioStreamProperties;
import com.zakgof.velvetvideo.IDecodedPacket;
import com.zakgof.velvetvideo.IDecoderAudioStream;
import com.zakgof.velvetvideo.IDecoderStream;
import com.zakgof.velvetvideo.IDecoderVideoStream;
import com.zakgof.velvetvideo.IDemuxer;
import com.zakgof.velvetvideo.IEncoderAudioStream;
import com.zakgof.velvetvideo.IEncoderVideoStream;
import com.zakgof.velvetvideo.IMuxer;
import com.zakgof.velvetvideo.IMuxerBuilder;
import com.zakgof.velvetvideo.IMuxerProperties;
import com.zakgof.velvetvideo.IRemuxerBuilder;
import com.zakgof.velvetvideo.IRemuxerStream;
import com.zakgof.velvetvideo.ISeekableInput;
import com.zakgof.velvetvideo.ISeekableOutput;
import com.zakgof.velvetvideo.IVelvetVideoLib;
import com.zakgof.velvetvideo.IVideoEncoderBuilder;
import com.zakgof.velvetvideo.IVideoFrame;
import com.zakgof.velvetvideo.IVideoStreamProperties;
import com.zakgof.velvetvideo.MediaType;
import com.zakgof.velvetvideo.VelvetVideoException;
import com.zakgof.velvetvideo.impl.jnr.AVCodec;
import com.zakgof.velvetvideo.impl.jnr.AVCodecContext;
import com.zakgof.velvetvideo.impl.jnr.AVDictionaryEntry;
import com.zakgof.velvetvideo.impl.jnr.AVFormatContext;
import com.zakgof.velvetvideo.impl.jnr.AVFrame;
import com.zakgof.velvetvideo.impl.jnr.AVIOContext;
import com.zakgof.velvetvideo.impl.jnr.AVOutputFormat;
import com.zakgof.velvetvideo.impl.jnr.AVPacket;
import com.zakgof.velvetvideo.impl.jnr.AVPixelFormat;
import com.zakgof.velvetvideo.impl.jnr.AVSampleFormat;
import com.zakgof.velvetvideo.impl.jnr.AVStream;
import com.zakgof.velvetvideo.impl.jnr.LibAVCodec;
import com.zakgof.velvetvideo.impl.jnr.LibAVFormat;
import com.zakgof.velvetvideo.impl.jnr.LibAVFormat.ICustomAvioCallback;
import com.zakgof.velvetvideo.impl.jnr.LibAVUtil;
import com.zakgof.velvetvideo.impl.jnr.LibSwResample;
import com.zakgof.velvetvideo.impl.middle.AudioFrameHolder;
import com.zakgof.velvetvideo.impl.middle.BestMatchingAudioFormatConvertor;
import com.zakgof.velvetvideo.impl.middle.Feeder;
import com.zakgof.velvetvideo.impl.middle.Filters;
import com.zakgof.velvetvideo.impl.middle.IFrameHolder;
import com.zakgof.velvetvideo.impl.middle.VideoFrameHolder;

import jnr.ffi.Pointer;
import jnr.ffi.Runtime;
import jnr.ffi.Struct;
import jnr.ffi.byref.PointerByReference;
import lombok.RequiredArgsConstructor;
import lombok.ToString;
import lombok.Value;
import lombok.experimental.Accessors;

public class VelvetVideoLib implements IVelvetVideoLib {

    private static final int AVIO_CUSTOM_BUFFER_SIZE = 32768;



    private static final int  AVSEEK_FLAG_BACKWARD =1; ///< seek backward
    private static final int  AVSEEK_FLAG_BYTE     =2; ///< seeking based on position in bytes
    private static final int  AVSEEK_FLAG_ANY      =4; ///< seek to any frame, even non-keyframes
    private static final int  AVSEEK_FLAG_FRAME    =8;

    public static final int AVERROR_EOF = -541478725;
    public static final int AVERROR_EAGAIN = -11;
    private static final long AVNOPTS_VALUE = LibAVUtil.AVNOPTS_VALUE;

    // private static final Logger ffmpegLogger = LoggerFactory.getLogger("velvet-video.ffmpeg");

    private final LibAVUtil libavutil = JNRHelper.load(LibAVUtil.class, "avutil", 56);
    @SuppressWarnings("unused")
	private final LibSwResample dummyswresample = JNRHelper.load(LibSwResample.class, "swresample", 3);
	@SuppressWarnings("unused")
	private final int dummyopenh264 = JNRHelper.preload("openh264", 5);

    private final LibAVCodec libavcodec = JNRHelper.load(LibAVCodec.class, "avcodec", 58);
    private final LibAVFormat libavformat = JNRHelper.load(LibAVFormat.class, "avformat", 58);

    private int checkcode(int code) {
    	return libavutil.checkcode(code);
    }

    @Override
    public List<String> codecs(Direction dir, MediaType mediaType) {
    	return libavcodec.codecs(dir, mediaType);
    }

    @Override
    public IVideoEncoderBuilder videoEncoder(String codec) {
        return new VideoEncoderBuilderImpl(codec);
    }

    @Override
    public IAudioEncoderBuilder audioEncoder(String codec, AudioFormat audioFormat) {
    	return new AudioEncoderBuilderImpl(codec, audioFormat);
    }

    @Override
    public IRemuxerBuilder remuxer(IDecoderStream<?, ?, ?> decoder) {
    	return new RemuxerBuilderImpl(decoder);
    }

    private String defaultName(AVStream avstream, int index) {
        AVDictionaryEntry entry = libavutil.av_dict_get(avstream.metadata.get(), "handler_name", null, 0);
        if (entry != null) {
            String name = entry.value.get();
            if (!name.equals("VideoHandler")) {
                return name;
            }
        }
        return "video" + index;
    }

    private void initCustomAvio(boolean read, AVFormatContext formatCtx, ICustomAvioCallback callback) {
        Pointer buffer = libavutil.av_malloc(AVIO_CUSTOM_BUFFER_SIZE + 64);
        AVIOContext avioCtx = libavformat.avio_alloc_context(buffer, AVIO_CUSTOM_BUFFER_SIZE, read ? 0 : 1, null, read ? callback : null, read ? null : callback, callback);
        int flagz = formatCtx.ctx_flags.get();
        formatCtx.ctx_flags.set(LibAVFormat.AVFMT_FLAG_CUSTOM_IO | flagz);
        formatCtx.pb.set(avioCtx);
    }

    private AVFormatContext createMuxerFormatContext(String format, Map<String, String> metadata) {
        AVOutputFormat outputFmt = libavformat.av_guess_format(format, null, null);
        if (outputFmt == null) {
            throw new VelvetVideoException("Unsupported format: " + format);
        }
        PointerByReference ctxptr = new PointerByReference();
        checkcode(libavformat.avformat_alloc_output_context2(ctxptr, outputFmt, null, null));
        AVFormatContext ctx = JNRHelper.struct(AVFormatContext.class, ctxptr.getValue());
        Pointer dictionary = libavutil.createDictionary(metadata);
        ctx.metadata.set(dictionary);
        return ctx;
    }

    private abstract class AbstractMuxerStreamImpl implements AutoCloseable {
    	protected final Logger logEncoder = LoggerFactory.getLogger("velvet-video.encoder");
		final Consumer<AVPacket> output;
		final AVPacket packet;
	    AVStream stream;
		int codecTimeBaseNum;
		int codecTimeBaseDen;
		int streamIndex;
		long nextPts = 0;
		int defaultFrameDuration;

		AbstractMuxerStreamImpl(Consumer<AVPacket> output) {
			this.output = output;
			this.packet = libavcodec.av_packet_alloc();
		}

		public void init() {
			this.defaultFrameDuration = codecTimeBaseNum * stream.time_base.den.get() / codecTimeBaseDen / stream.time_base.num.get();
			this.streamIndex = stream.index.get();
			logEncoder.atInfo()
				.addArgument(stream.index.get())
	        	.addArgument(stream.time_base.num.get())
	        	.addArgument(stream.time_base.den.get())
	        	.addArgument(stream.codec.get().codec.get().name.get())
	        	.addArgument(codecTimeBaseNum)
	        	.addArgument(codecTimeBaseDen)
	        	.log("stream {}: timebase: {}/{}, codec [{}] timebase {}/{}");

		}

		@Override
		public void close() {
			libavcodec.av_packet_free(new Pointer[] {Struct.getMemory(packet)});
		}

	}

    private class RemuxerStreamImpl extends AbstractMuxerStreamImpl implements IRemuxerStream {

    	public RemuxerStreamImpl(RemuxerBuilderImpl builder, AVFormatContext formatCtx, Consumer<AVPacket> output) {
			super(output);
    		this.stream = libavformat.avformat_new_stream(formatCtx, null);
			DemuxerImpl.DecoderVideoStreamImpl decoderImpl = (DemuxerImpl.DecoderVideoStreamImpl) builder.decoder;
			checkcode(libavcodec.avcodec_parameters_copy(stream.codecpar.get(), decoderImpl.avstream.codecpar.get()));
        	stream.codecpar.get().codec_tag.set(0);
        	AVCodecContext codecCtx = stream.codec.get();
        	if ((formatCtx.oformat.get().flags.get() & LibAVFormat.AVFMT_GLOBALHEADER) != 0) {
				codecCtx.flags.set(codecCtx.flags.get() | LibAVCodec.CODEC_FLAG_GLOBAL_HEADER);
            }
        	int timeBaseNum = builder.timebaseNum == null ? decoderImpl.codecCtx.time_base.num.get() * decoderImpl.codecCtx.ticks_per_frame.get(): builder.timebaseNum;
        	int timeBaseDen = builder.timebaseDen == null ? decoderImpl.codecCtx.time_base.den.get() : builder.timebaseDen;
        	stream.time_base.num.set(timeBaseNum);
            stream.time_base.den.set(timeBaseDen);
            this.codecTimeBaseNum = timeBaseNum;
            this.codecTimeBaseDen = timeBaseDen;
		}

    	@Override
		public void writeRaw(byte[] packetData) {
			// TODO !!! free
			Pointer pointer = Runtime.getSystemRuntime().getMemoryManager().allocateDirect(packetData.length);
			pointer.put(0, packetData, 0, packetData.length);
            libavcodec.av_init_packet(packet);
            packet.data.set(pointer);
            packet.size.set(packetData.length);
            packet.stream_index.set(streamIndex);
            packet.pts.set(nextPts);
			packet.duration.set(defaultFrameDuration);
			nextPts += defaultFrameDuration;
            output.accept(packet);
		}

    }

    private abstract class AbstractEncoderStreamImpl<B extends AbstractEncoderBuilderImpl<?>> extends AbstractMuxerStreamImpl {

<<<<<<< HEAD


		protected final AVCodecContext codecCtx;
=======
        protected final AVCodecContext codecCtx;
        protected boolean codecOpened;
>>>>>>> 65150431

        protected final AVCodec codec;
        protected final Pointer codecOpts;

		protected final String filterString;
		protected Filters filters;
		private final Map<Long, Integer> frameDurationCache = new HashMap<>();

        public AbstractEncoderStreamImpl(B builder, AVFormatContext formatCtx, Consumer<AVPacket> output) {
        	super(output);
			this.codecOpts = libavutil.createDictionary(builder.params);
			this.filterString = builder.filter;
            this.codec = libavcodec.avcodec_find_encoder_by_name(builder.codec);
            if (this.codec == null && builder.decoder == null) {
                throw new VelvetVideoException("Unknown video codec: " + builder.codec);
            }
            this.stream = libavformat.avformat_new_stream(formatCtx, codec);

            this.codecCtx = libavcodec.avcodec_alloc_context3(codec);
            if ((formatCtx.oformat.get().flags.get() & LibAVFormat.AVFMT_GLOBALHEADER) != 0) {
            	codecCtx.flags.set(codecCtx.flags.get() | LibAVCodec.CODEC_FLAG_GLOBAL_HEADER);
         	}
            codecCtx.codec_id.set(codec.id.get());
            codecCtx.codec_type.set(codec.type.get());
            codecCtx.bit_rate.set(builder.bitrate == null ? 400000 : builder.bitrate);
            codecCtx.time_base.num.set(builder.timebaseNum == null ? 1 : builder.timebaseNum);
            codecCtx.time_base.den.set(builder.timebaseDen == null ? 30 : builder.timebaseDen);

            if (builder.enableExperimental) {
            	codecCtx.strict_std_compliance.set(-2);
            }

            initCodecCtx(builder);

            Pointer dictionary = libavutil.createDictionary(builder.metadata);
            stream.metadata.set(dictionary);
            checkcode(libavcodec.avcodec_parameters_from_context(stream.codecpar.get(), codecCtx));

            stream.time_base.num.set(codecCtx.time_base.num.get());
            stream.time_base.den.set(codecCtx.time_base.den.get());
            stream.index.set(formatCtx.nb_streams.get() - 1);
            stream.id.set(formatCtx.nb_streams.get() - 1);

        	this.codecTimeBaseNum = codecCtx.time_base.num.get();
            this.codecTimeBaseDen = codecCtx.time_base.den.get();
        }

		abstract void initCodecCtx(B builder);

		protected void submitFrame(AVFrame frame, int duration) {
			if (frame != null) {
				frameDurationCache.put(frame.pts.get(), duration);
			}
			if (filters == null) {
				encodeFrame(frame);
			} else {
				Feeder.feed(frame,
					inputFrame -> filters.submitFrame(inputFrame),
					outputFrame -> encodeFrame(outputFrame));
			}
		}

        private void encodeFrame(AVFrame frame) {
        	logEncoder.atDebug().log(() -> frame == null ? "stream " + streamIndex + ": flush" :  "stream " + streamIndex + ": send frame for encoding, PTS=" + frame.pts.get() + " duration=" + frameDurationCache.get(frame.pts.get()));
        	checkcode(libavcodec.avcodec_send_frame(codecCtx, frame));
            // libavutil.av_frame_unref(frame);
            for (;;) {
//                libavcodec.av_init_packet(packet);
//				packet.data.set((Pointer) null);
//				packet.size.set(0);

                int res = libavcodec.avcodec_receive_packet(codecCtx, packet);
                if (res == AVERROR_EAGAIN || res == AVERROR_EOF)
                    break;
                checkcode(res);
                packet.stream_index.set(streamIndex);

//                Integer dur = frameDurationCache.remove(packet.pts.get());
//                packet.pts.set(codecToStream(packet.pts.get()));
//                packet.dts.set(codecToStream(packet.dts.get()));
//                if (dur != null)
//                	packet.duration.set(codecToStream(dur));
//                else
//                	packet.duration.set(codecToStream(packet.duration.get()));

                logEncoder.atDebug()
                	.addArgument(() -> packet.pts.get())
                	.addArgument(() -> packet.dts.get())
                	.addArgument(() -> packet.duration.get())
                	.addArgument(() -> packet.size.get())
                	.log(() -> "encoder: returned packet  PTS/DTS: {}/{}, duration={}, {} bytes");

                Integer dur = frameDurationCache.remove(packet.pts.get());
        		if ((packet.duration.get() == 0 || packet.duration.get() == AVNOPTS_VALUE)) {
        			if (dur == null)
        				dur = 1;
        			packet.duration.set(dur * defaultFrameDuration);
    			}
                output.accept(packet);
                libavcodec.av_packet_unref(packet);
            }
        }

		@Override
		public void close() {
			if (codecOpened) {
				submitFrame(null, defaultFrameDuration);
				libavcodec.avcodec_close(codecCtx);
				libavcodec.avcodec_free_context(new Pointer[] { Struct.getMemory(codecCtx) });
			}
			super.close();
			// libavutil.av_dict_free(new Pointer[] {codecOpts});
			// libavutil.av_dict_free(new Pointer[] {stream.metadata.get()});
		}
    }

    private class VideoEncoderStreamImpl extends AbstractEncoderStreamImpl<VideoEncoderBuilderImpl> implements IEncoderVideoStream {

		private VideoFrameHolder frameHolder;

		public VideoEncoderStreamImpl(VideoEncoderBuilderImpl builder, AVFormatContext formatCtx,
				Consumer<AVPacket> output) {
			super(builder, formatCtx, output);
		}

		@Override
		void initCodecCtx(VideoEncoderBuilderImpl builder) {
            codecCtx.width.set(builder.width == null ? 1 : builder.width);
            codecCtx.height.set(builder.height == null ? 1 : builder.height);
            int firstFormat = codec.pix_fmts.get().getInt(0);
            codecCtx.pix_fmt.set(firstFormat); // TODO ?
		}

		@Override
        public void encode(BufferedImage image) {
			encode(image, 1);
		}

		@Override
        public void encode(BufferedImage image, int duration) {
            int width = image.getWidth();
            int height = image.getHeight();

            if (!this.codecOpened) {
            	codecCtx.width.set(width);
                codecCtx.height.set(height);
<<<<<<< HEAD
                checkcode(libavcodec.avcodec_open2(codecCtx, codecCtx.codec.get(), codecOpts));
                checkcode(libavcodec.avcodec_parameters_from_context(stream.codecpar.get(), codecCtx));
=======
                checkcode(libavcodec.avcodec_parameters_from_context(stream.codecpar.get(), codecCtx));
                checkcode(libavcodec.avcodec_open2(codecCtx, codecCtx.codec.get(), new Pointer[] {codecOpts}));
>>>>>>> 65150431
                codecOpened = true;
                if (filterString != null)
                	this.filters = new Filters(codecCtx, filterString);
            } else {
            	if (codecCtx.width.get() != width || codecCtx.height.get() != height) {
            		throw new VelvetVideoException("Image dimensions do not match, expected " + codecCtx.width.get() + "x" + codecCtx.height.get());
            	}
            }

            if (frameHolder == null) {
            	frameHolder = new VideoFrameHolder(width, height, AVPixelFormat.avformatOf(image.getType()), codecCtx.pix_fmt.get(), stream.time_base, true);
            }

            AVFrame frame = frameHolder.setPixels(image);
            frame.extended_data.set(frame.data[0].getMemory());
            frame.pts.set(nextPts);
            nextPts += duration * defaultFrameDuration;
            submitFrame(frame, duration);
        }

		@Override
		public void close() {
			if (frameHolder != null) {
            	frameHolder.close();
            }
			if (filters != null) {
				filters.close();
			}
			super.close();
		}

    }

    private class AudioEncoderStreamImpl extends AbstractEncoderStreamImpl<AudioEncoderBuilderImpl> implements IEncoderAudioStream {

 		private final AudioFrameHolder frameHolder;
		private AudioFormat inputSampleFormat;
		private AudioFormat codecSampleFormat;

		public AudioEncoderStreamImpl(AudioEncoderBuilderImpl builder, AVFormatContext formatCtx,
 				Consumer<AVPacket> output) {
 			super(builder, formatCtx, output);
 			frameHolder = new AudioFrameHolder(codecCtx.time_base, true, codecCtx, builder.inputFormat);
 		}

		@Override
		void initCodecCtx(AudioEncoderBuilderImpl builder) {

			this.inputSampleFormat = builder.inputFormat;
			Set<AudioFormat> supportedFormats = getSampleFormats(codec.sample_fmts.get());
			AudioFormat codecSampleFormat = new BestMatchingAudioFormatConvertor(supportedFormats).apply(inputSampleFormat);
			AudioFormat codecAudioFormat = AVSampleFormat.from(codecSampleFormat).toAudioFormat((int)inputSampleFormat.getSampleRate(), inputSampleFormat.getChannels());

			codecCtx.channels.set(inputSampleFormat.getChannels());
			codecCtx.channel_layout.set(libavutil.av_get_default_channel_layout(inputSampleFormat.getChannels()));
			codecCtx.sample_rate.set((int)inputSampleFormat.getSampleRate());
			codecCtx.sample_fmt.set(AVSampleFormat.from(codecAudioFormat));
			codecCtx.bit_rate.set(builder.bitrate == null ? 64000 : builder.bitrate); //TODO default audio bit rate ?

			checkcode(libavcodec.avcodec_open2(codecCtx, codecCtx.codec.get(), new Pointer[]{codecOpts}));
			this.codecOpened = true;
		}

		private Set<AudioFormat> getSampleFormats(Pointer sample_fmts) {
			Set<AudioFormat> formats = new HashSet<>();
			for (int offset = 0;;) {
				int val = sample_fmts.getInt(offset);
				if (val == -1)
					return formats;
				formats.add(AVSampleFormat.values()[val].toAudioFormat(-1, 0));
				offset += 4;
			}
		}

		@Override
		public void encode(byte[] samples) {
			encode(samples, 0);
		}

		@Override
		public void encode(byte[] samples, int offset) {
			int duration = frameHolder.put(samples, offset);
			AVFrame frame = frameHolder.frame();
			frame.pts.set(nextPts);
            nextPts += duration;
			submitFrame(frame, duration);
		}

		@Override
		public int frameBytes() {
			return frameHolder.frameBytes();
		}

		@Override
		public void close() {
			if (frameHolder != null) {
				frameHolder.close();
			}
			super.close();
		}
    }
    @Override
    public IMuxerBuilder muxer(String format) {
        return new MuxerBuilderImpl(format);
    }

    private class MuxerBuilderImpl implements IMuxerBuilder {

    	@RequiredArgsConstructor
    	private class BuilderRec {

    		public BuilderRec(IVideoEncoderBuilder video) {
				this((VideoEncoderBuilderImpl) video, null, null);
			}

    		public BuilderRec(IAudioEncoderBuilder audio) {
				this(null, (AudioEncoderBuilderImpl) audio, null);
			}

			public BuilderRec(IRemuxerBuilder remuxer) {
				this(null, null, (RemuxerBuilderImpl) remuxer);
			}

			private final VideoEncoderBuilderImpl video;
			private final AudioEncoderBuilderImpl audio;
			private final RemuxerBuilderImpl remuxer;
    	}

        private final String format;
        private final List<BuilderRec> builders = new ArrayList<>();

        private final Map<String, String> metadata = new LinkedHashMap<>();

        public MuxerBuilderImpl(String format) {
            this.format = format;
        }

        @Override
        public IMuxerBuilder videoEncoder(IVideoEncoderBuilder encoderBuilder) {
        	builders.add(new BuilderRec(encoderBuilder));
            return this;
        }

        @Override
        public IMuxerBuilder audioEncoder(IAudioEncoderBuilder encoderBuilder) {
        	builders.add(new BuilderRec(encoderBuilder));
            return this;
        }

        @Override
        public IMuxerBuilder remuxer(IDecoderStream<?, ?, ?> decoder) {
			return remuxer(new RemuxerBuilderImpl(decoder));
		}

		@Override
		public IMuxerBuilder remuxer(IRemuxerBuilder remuxerBuilder) {
			builders.add(new BuilderRec(remuxerBuilder));
			return this;
		}

        @Override
        public IMuxerBuilder metadata(String key, String value) {
            metadata.put(key, value);
            return this;
        }

        @Override
        public IMuxer build(ISeekableOutput output) {
            return new MuxerImpl(output, this);
        }

        @Override
        public IMuxer build(File outputFile) {
            try {
                FileSeekableOutput output = new FileSeekableOutput(new FileOutputStream(outputFile));
                return new MuxerImpl(output, this);
            } catch (FileNotFoundException e) {
                throw new VelvetVideoException(e);
            }
        }


    }

    private class MuxerImpl implements IMuxer {

    	private final Logger logMuxer = LoggerFactory.getLogger("velvet-video.muxer");

        private final LibAVFormat libavformat;
        private final List<VideoEncoderStreamImpl> videoStreams = new ArrayList<>();
        private final List<AudioEncoderStreamImpl> audioStreams = new ArrayList<>();
        private final List<RemuxerStreamImpl> remuxerStreams = new ArrayList<>();

        private final ISeekableOutput output;
        private final AVFormatContext formatCtx;
        private final IOCallback callback;

        private MuxerImpl(ISeekableOutput output, MuxerBuilderImpl builder) {

            this.libavformat = JNRHelper.load(LibAVFormat.class, "avformat", 58);
            this.output = output;
            this.formatCtx = createMuxerFormatContext(builder.format, builder.metadata);
            this.callback = new IOCallback();
            initCustomAvio(false, formatCtx, callback);

            Consumer<AVPacket> packetStream = packet -> {
            	logMuxer.atDebug()
            		.addArgument(() -> packet.pts.get())
            		.addArgument(() -> packet.dts.get())
            		.addArgument(() -> packet.duration.get())
            		.addArgument(() -> packet.size.get())
            		.log("writing packet PTS/DTS = {}/{}, duration={}, {} bytes");
            	checkcode(libavformat.av_write_frame(formatCtx, packet));
            };

            builder.builders.stream()
            	.forEach(brec ->  {
            		if (brec.video != null) {
            			videoStreams.add(new VideoEncoderStreamImpl(brec.video, formatCtx, packetStream));
            		} else if (brec.audio != null) {
            			audioStreams.add(new AudioEncoderStreamImpl(brec.audio, formatCtx, packetStream));
            		} else if (brec.remuxer != null) {
            			remuxerStreams.add(new RemuxerStreamImpl(brec.remuxer, formatCtx, packetStream));
            		} else {
            			throw new VelvetVideoException("Unknown video stream builder type");
            		}
            	 });

            checkcode(libavformat.avformat_write_header(formatCtx, null));

            // TODO: fix dis hack
            videoStreams.forEach(enc -> {
            	enc.init();
            });
            audioStreams.forEach(enc -> {
            	enc.init();
            });
            remuxerStreams.forEach(enc -> {
            	enc.init();
            });
        }

		@Override
		public IEncoderVideoStream videoEncoder(int index) {
			return videoStreams.stream().filter(vs -> vs.streamIndex == index).findFirst()
					.orElseThrow(() -> new VelvetVideoException("No video stream found with index " + index));
		}

		@Override
		public IEncoderAudioStream audioEncoder(int index) {
			return audioStreams.stream().filter(vs -> vs.streamIndex == index).findFirst()
					.orElseThrow(() -> new VelvetVideoException("No audio stream found with index " + index));
		}

		@Override
		public IRemuxerStream remuxer(int index) {
			return remuxerStreams.stream().filter(vs -> vs.streamIndex == index).findFirst()
					.orElseThrow(() -> new VelvetVideoException("No remuxer stream found with index " + index));
		}

		private class IOCallback implements ICustomAvioCallback {

			@Override
			public int read_packet(Pointer opaque, Pointer buf, int buf_size) {
				// TODO [low] perf: prealloc buffer
				byte[] bytes = new byte[buf_size];
				buf.get(0, bytes, 0, buf_size);
				output.write(bytes);
				return buf_size;
			}

            @Override
            public int seek(Pointer opaque, int offset, int whence) {
                // TODO [low] support other whence values
                if (whence != 0)
                    throw new IllegalArgumentException();
                output.seek(offset);
                return offset;
            }
        }

        @Override
        public void close() {
            // flush encoders
        	// TODO: order ??
            for (VideoEncoderStreamImpl encoder : videoStreams) {
                encoder.close();
            }
            for (AudioEncoderStreamImpl encoder : audioStreams) {
                encoder.close();
            }
            for (RemuxerStreamImpl encoder : remuxerStreams) {
                encoder.close();
            }
            // flush muxer
            do {
            	logMuxer.atDebug().log("flushing");
            } while (checkcode(libavformat.av_write_frame(formatCtx, null)) == 0);

            logMuxer.atDebug().log("writing trailer");
            checkcode(libavformat.av_write_trailer(formatCtx));
            // dispose resources
            AVIOContext avio = formatCtx.pb.get();
            libavutil.av_free(avio.buffer.get());
            libavformat.avio_context_free(new Pointer[] {Struct.getMemory(avio)});
            libavutil.av_dict_free(new Pointer[] {formatCtx.metadata.get()});
            formatCtx.metadata.set((Pointer)null);
            libavformat.avformat_free_context(formatCtx);
            output.close();
        }

    }

    @Override
    public IDemuxer demuxer(InputStream is) {
        return new DemuxerImpl((FileInputStream) is);
    }

    public class DemuxerImpl implements IDemuxer {

    	private final Logger logDemuxer = LoggerFactory.getLogger("velvet-video.demuxer");
        private final AVFormatContext formatCtx;
        private final ISeekableInput input;
        private final IOCallback callback;

        private final AVPacket packet;
        private final Map<Integer, DecoderVideoStreamImpl> indexToVideoStream = new LinkedHashMap<>();
        private final Map<Integer, DecoderAudioStreamImpl> indexToAudioStream = new LinkedHashMap<>();
        private final List<AbstractDecoderStream> allStreams = new ArrayList<>();
		private int flushStreamIndex = 0;

        public DemuxerImpl(FileInputStream input) {
            this.input = new FileSeekableInput(input);
            this.packet = libavcodec.av_packet_alloc();
            this.formatCtx = libavformat.avformat_alloc_context();
            this.callback = new IOCallback();
            initCustomAvio(true, formatCtx, callback);

            PointerByReference ptrctx = new PointerByReference(Struct.getMemory(formatCtx));
            checkcode(libavformat.avformat_open_input(ptrctx, null, null, null));
            checkcode(libavformat.avformat_find_stream_info(formatCtx, null));

            long nb = formatCtx.nb_streams.get();
            Pointer pointer = formatCtx.streams.get();
            for (int i=0; i<nb; i++) {
                Pointer mem = pointer.getPointer(i * pointer.getRuntime().addressSize());
                AVStream avstream = JNRHelper.struct(AVStream.class, mem);
                int mediaType = avstream.codec.get().codec_type.get();
				if (mediaType == LibAVCodec.AVMEDIA_TYPE_VIDEO) {
                    avstream.codec.get().strict_std_compliance.set(-2);
                    DecoderVideoStreamImpl decoder = new DecoderVideoStreamImpl(avstream, defaultName(avstream, i));
                    indexToVideoStream.put(i, decoder);
                    allStreams.add(decoder);
                } else if (mediaType == LibAVCodec.AVMEDIA_TYPE_AUDIO) { // TODO dry
                    avstream.codec.get().strict_std_compliance.set(-2);
                    DecoderAudioStreamImpl decoder = new DecoderAudioStreamImpl(avstream, defaultName(avstream, i));
                    indexToAudioStream.put(i, decoder);
                    allStreams.add(decoder);
                }
            }
        }

        private class IOCallback implements ICustomAvioCallback {

            @Override
            public int read_packet(Pointer opaque, Pointer buf, int buf_size) {
                byte[] bytes = new byte[buf_size];
                int bts;
                bts = input.read(bytes);
                if (bts > 0) {
                    buf.put(0, bytes, 0, bts);
                }
                return bts;
            }

            @Override
            public int seek(Pointer opaque, int offset, int whence) {

                final int SEEK_SET = 0;   /* set file offset to offset */
                final int SEEK_CUR = 1;   /* set file offset to current plus offset */
                final int SEEK_END = 2;   /* set file offset to EOF plus offset */
                final int AVSEEK_SIZE = 0x10000;   /* set file offset to EOF plus offset */

                if (whence == SEEK_SET)
                    input.seek(offset);
                else if (whence == SEEK_END)
                    input.seek(input.size() - offset);
                else if (whence == AVSEEK_SIZE)
                    return (int) input.size();
                else throw new VelvetVideoException("Unsupported seek operation " + whence);
                return offset;
            }

        }

        @Override
		public IDecodedPacket nextPacket() {
        	return Feeder.next(this::nextRawPacket, this::decodePacket);
        }

        private AVPacket nextRawPacket() {
			libavcodec.av_init_packet(packet);
			packet.data.set((Pointer) null);
			packet.size.set(0);
			int res = libavformat.av_read_frame(formatCtx, packet);
			if (res == AVERROR_EOF || res == -1) {
				logDemuxer.atDebug()
					.log(() -> "muxer empty");
				return null;
			}
			checkcode(res);
			logDemuxer.atDebug()
				.addArgument(packet.stream_index.get())
				.addArgument(packet.pts.get())
				.addArgument(packet.dts.get())
				.addArgument(packet.duration.get())
				.log(() -> "stream {}: read packet PTS/DTS={}/{} duration={}");
			return packet;
        }

        @Override
        public Stream<IDecodedPacket> stream() {
        	// return Stream.generate(this::nextPacket).takeWhile(el -> el != null);
        	return StreamSupport.stream(Spliterators.spliteratorUnknownSize(iterator(), Spliterator.ORDERED), false);
        }

        @Override
        public Iterator<IDecodedPacket> iterator() {
        	return iteratorFromSupplier(this::nextPacket);
        }


        /**
		 * @return null means "PACKET HAS NO OUTPUT DATA, GET NEXT PACKET"
		 */
		private IDecodedPacket decodePacket(AVPacket p) {
			if (p != null) {
				return decodeRawPacket(p);
			} else {
				return flushNextStream();
			}
		}

		private IDecodedPacket decodeRawPacket(AVPacket p) {
			int index = p.stream_index.get();
			DecoderVideoStreamImpl videoStream = indexToVideoStream.get(index);
			if (videoStream != null)
				return videoStream.decodePacket(p);
			DecoderAudioStreamImpl audioStream = indexToAudioStream.get(index);
			if (audioStream != null)
				return audioStream.decodePacket(p);
			logDemuxer.atWarn().addArgument(index).log("received packet of unknown stream {}");
			return new UnknownDecodedPacket(packet.bytes());
		}

		private IDecodedPacket flushNextStream() {
			for (; flushStreamIndex < allStreams.size(); flushStreamIndex++) {
				logDemuxer.atDebug().addArgument(flushStreamIndex).log(() -> "flushing demuxer stream={}");
				AbstractDecoderStream stream = allStreams.get(flushStreamIndex);
				IDecodedPacket packet = stream.decodePacket(null);
				if (packet != null) {
					return packet;
				}
			}
			return null;
		}

		private class DecoderVideoStreamImpl extends AbstractDecoderStream implements IDecoderVideoStream {

			public DecoderVideoStreamImpl(AVStream avstream, String name) {
				super(avstream, name);
			}

			@Override
			public IVideoStreamProperties properties() {
				int timebase_n = avstream.time_base.num.get();
				int timebase_d = avstream.time_base.den.get();
				long duration = avstream.duration.get() * 1000000000L * timebase_n / timebase_d;
				if (duration == 0)
					duration = formatCtx.duration.get() * 1000L;
				long frames = avstream.nb_frames.get();
				int width = codecCtx.width.get();
				int height = codecCtx.height.get();
				AVCodec codec = libavcodec.avcodec_find_decoder(codecCtx.codec_id.get());
				double framerate = (double) avstream.avg_frame_rate.num.get() / avstream.avg_frame_rate.den.get();
				return new VideoStreamProperties(codec.name.get(), framerate, duration, frames, width, height);
			}

			@Override
			public IVideoFrame nextFrame() {
				IDecodedPacket packet;
				while((packet = nextPacket()) != null) {
					if (packet.isVideo() && packet.video().stream() == this) {
						return packet.video();
					}
				}
				return null;
			}

			@Override
			public Iterator<IVideoFrame> iterator() {
				return iteratorFromSupplier(this::nextFrame);
			}

			@Override
			public IDecoderVideoStream seek(long frameNumber) {
				seekToFrame(frameNumber);
				return this;
			}

			@Override
			public IDecoderVideoStream seekNano(long ns) {
				seekToNano(ns);
				return this;
			}

            @Override
            protected IFrameHolder createFrameHolder() {
            	return new VideoFrameHolder(codecCtx.width.get(), codecCtx.height.get(), codecCtx.pix_fmt.get(), AVPixelFormat.AV_PIX_FMT_BGR24, avstream.time_base, false);
            }

		}

		private class DecoderAudioStreamImpl extends AbstractDecoderStream implements IDecoderAudioStream {

			private final AudioFormat targetFormat;

			public DecoderAudioStreamImpl(AVStream avstream, String name) {
				super(avstream, name);
		    	AudioFormat suggestedFormat = codecCtx.sample_fmt.get().destFormat().toAudioFormat(codecCtx.sample_rate.get(), codecCtx.channels.get());
		    	targetFormat = new BestMatchingAudioFormatConvertor().apply(suggestedFormat);
		    	logDecoder.atInfo().addArgument(index()).addArgument(targetFormat).log("stream {}: audio format [{}]");
		    	if (!targetFormat.equals(suggestedFormat)) {
		    		logDecoder.atWarn().addArgument(suggestedFormat).addArgument(targetFormat).log("Audio format converted [{}] -> [{}]");
		    	}
			}

			@Override
			public IAudioFrame nextFrame() {
				IDecodedPacket packet;
				while((packet = nextPacket()) != null) {
					if (packet.isAudio() && packet.audio().stream() == this) {
						return packet.audio();
					}
				}
				return null;
			}

			@Override
			public Iterator<IAudioFrame> iterator() {
				return iteratorFromSupplier(this::nextFrame);
			}

			@Override
			public IAudioStreamProperties properties() {
				// TODO DRY
				int timebase_n = avstream.time_base.num.get();
				int timebase_d = avstream.time_base.den.get();
				long duration = avstream.duration.get() * 1000000000L * timebase_n / timebase_d;
				long frames = avstream.nb_frames.get(); // TODO: unreliable
				AVCodec codec = libavcodec.avcodec_find_decoder(codecCtx.codec_id.get());
				return new AudioStreamPropertiesImpl(codec.name.get(), targetFormat, duration, frames);
			}

			@Override
			public IDecoderAudioStream seek(long frameNumber) {
				// TODO
				throw new VelvetVideoException("Not yet implemented");
			}

			@Override
			public IDecoderAudioStream seekNano(long ns) {
				// TODO
				throw new VelvetVideoException("Not yet implemented");
			}

			@Override
			protected IFrameHolder createFrameHolder() {
				return new AudioFrameHolder(avstream.time_base, false, codecCtx, targetFormat);
			}

		}

        public abstract class AbstractDecoderStream implements AutoCloseable {

        	protected final Logger logDecoder = LoggerFactory.getLogger("velvet-video.decoder");

            protected final AVStream avstream;
            protected final AVCodecContext codecCtx;

            private final String name;


            protected IFrameHolder frameHolder;
            private final int index;
            private long skipToPts = -1;
			private Filters filters;

            public AbstractDecoderStream(AVStream avstream, String name) {
                this.avstream = avstream;
                this.name = name;
                this.index = avstream.index.get();
                this.codecCtx = avstream.codec.get();
                AVCodec codec = libavcodec.avcodec_find_decoder(codecCtx.codec_id.get());
                checkcode(libavcodec.avcodec_open2(codecCtx, codec, null));
                logDecoder.atInfo()
                	.addArgument(avstream.index.get())
                	.addArgument(avstream.time_base.num.get())
                	.addArgument(avstream.time_base.den.get())
                	.addArgument(codec.name.get())
                	.addArgument(codecCtx.time_base.num.get())
                	.addArgument(codecCtx.time_base.den.get())
                	.log("stream {}: timebase: {}/{}, codec [{}] timebase {}/{}");
            }

            /**
             * @return null means "PACKET HAS NO OUTPUT DATA, GET NEXT PACKET"
             */
            IDecodedPacket decodePacket(AVPacket pack) {
            	for (;;) {
	            	AVFrame frame = feedPacket(pack);
	            	if (filters != null) {
	           			frame = filters.submitFrame(frame);
	            	}
	            	if (frame == null)
	            		return null;
	            	long pts = frame.pts.get();
	                logDecoder.atDebug().addArgument(pts).log("delivered frame pts={}");
	                if (skipToPts != -1) {
	                	if (pts == AVNOPTS_VALUE) {
	                		throw new VelvetVideoException("Cannot seek when decoded packets have no PTS. Looks like neighter codec no container keep timing information.");
	                	}
	                    if (pts < skipToPts) {
							logDecoder.atDebug().addArgument(() -> skipToPts)
									.log(" ...but need to skip more to pts={}");
							if (pack == null)
								continue;
							return null;
						} else if (pts > skipToPts) {
							logDecoder.atWarn().addArgument(pts).addArgument(skipToPts)
									.log(" ...unexpected position: PTS={} missed target PTS={}");
							if (pack == null)
								continue;
							return null;
	                    }
	                    skipToPts = -1;
	                }
	                IDecodedPacket decodedPacket = frameHolder.decode(frame, this);
	                // libavutil.av_frame_unref(frame);
	                return decodedPacket;
            	}
            }

            AVFrame feedPacket(AVPacket pack) {
            	 int res1 = libavcodec.avcodec_send_packet(codecCtx, pack);
            	 if (res1 != AVERROR_EOF) {
            		 checkcode(res1);
            	 }
            	 if (frameHolder == null) {
            		 this.frameHolder = createFrameHolder();
            	 }
            	 int res = libavcodec.avcodec_receive_frame(codecCtx, frameHolder.frame());
            	 if (res == AVERROR_EOF || pack != null && res == AVERROR_EAGAIN)
            		 return null;
            	 checkcode(res);
            	 logDecoder.atDebug()
            	 	.addArgument(frameHolder.pts())
            	 	.addArgument(() -> libavutil.av_frame_get_pkt_duration(frameHolder.frame()))
            	 	.log("decoded frame pts={} dur={}");
            	 libavcodec.av_packet_unref(packet);
            	 return frameHolder.frame();
            }

            abstract protected IFrameHolder createFrameHolder();

			public String name() {
                return name;
            }

            public int index() {
            	return index;
            }

            public Map<String, String> metadata() {
                Pointer dictionary = avstream.metadata.get();
                return libavutil.dictionaryToMap(dictionary);
            }

            public void seekToFrame(long frameIndex) {
            	// TODO: this won't work for var-duration streams
                long cn = codecCtx.time_base.num.get();
                long cd = codecCtx.time_base.den.get();
                long defaultFrameDur = cn * avstream.time_base.den.get() * codecCtx.ticks_per_frame.get() / (cd * avstream.time_base.num.get());
                long pts = frameIndex * defaultFrameDur;
                logDecoder.atDebug().addArgument(() -> frameIndex).addArgument(() -> pts).log("seeking to frame {}, target pts={}");
                seekToPts(pts);
            }


            public void seekToNano(long nanostamp) {
                long pts = nanostamp * avstream.time_base.den.get() / avstream.time_base.num.get() / 1000000;
                logDecoder.atDebug().addArgument(() -> nanostamp).addArgument(() -> pts).log("seeking to t={} ns, target pts={}");
                seekToPts(pts);
            }

			private void seekToPts(long pts) {
				checkcode(libavformat.av_seek_frame(formatCtx, this.index, pts, AVSEEK_FLAG_FRAME | AVSEEK_FLAG_BACKWARD));
                libavcodec.avcodec_flush_buffers(codecCtx);
                this.skipToPts  = pts;
                flushStreamIndex = 0;
                if (filters != null)
                	filters.reset();
			}

            public byte[] nextRawPacket() {
            	 AVPacket p;
            	 while ((p = DemuxerImpl.this.nextRawPacket()) != null) {
            		 if (p.stream_index.get() == index) {
            			 return p.bytes();
            		 }
            	 }
            	 return null;
            }

			public void setFilter(String filterString) {
				if (filterString != null)
					this.filters = new Filters(codecCtx, filterString);
			}

			@Override
			public void close() {
				if (filters != null) {
					filters.close();
				}
				if (frameHolder != null) {
					frameHolder.close();
				}
				libavcodec.avcodec_close(codecCtx);
//				libavcodec.avcodec_free_context(new Pointer[] { Struct.getMemory(codecCtx) });
			}

        }

        @Override
        public List<? extends IDecoderVideoStream> videoStreams() {
            return new ArrayList<>(indexToVideoStream.values());
        }

        @Override
        public IDecoderVideoStream videoStream(int index) {
        	return indexToVideoStream.get(index);
        }

        @Override
        public List<? extends IDecoderAudioStream> audioStreams() {
            return new ArrayList<>(indexToAudioStream.values());
        }

        @Override
        public IDecoderAudioStream audioStream(int index) {
        	return indexToAudioStream.get(index);
        }

        @Override
        public Map<String, String> metadata() {
            Pointer dictionary = formatCtx.metadata.get();
            return libavutil.dictionaryToMap(dictionary);
        }

        @Override
        public IMuxerProperties properties() {
        	// TODO: how to get single format ?
        	return new MuxerProperties(formatCtx.iformat.get().name.get(), formatCtx.duration.get() * 1000L);
        }

        @Override
        public void close() {
        	libavcodec.av_packet_free(new Pointer[] {Struct.getMemory(packet)});
            this.allStreams.forEach(AbstractDecoderStream::close);
            // dispose resources
            AVIOContext avio = formatCtx.pb.get();
            libavutil.av_free(avio.buffer.get());
            libavformat.avio_context_free(new Pointer[] {Struct.getMemory(avio)});
            libavutil.av_dict_free(new Pointer[] {formatCtx.metadata.get()});
            formatCtx.metadata.set((Pointer)null);
            libavformat.avformat_free_context(formatCtx);
            input.close();
        }

        @Override
        public String toString() {
        	return "Demuxer " + properties();
        }

    }

	private static <T> Iterator<T> iteratorFromSupplier(Supplier<T> supplier) {
		return new Iterator<T>() {

    		private T next = supplier.get();

			@Override
			public boolean hasNext() {
				return next != null;
			}

			@Override
			public T next() {
				if (next == null)
					throw new NoSuchElementException();
				T ret = next;
				next = supplier.get();
				return ret;
			}
		};
	}
}

@Accessors(fluent = true)
@Value
@ToString
class MuxerProperties implements IMuxerProperties {
    private final String format;
    private final long nanoduration;
}

@Accessors(fluent = true)
@Value
@ToString
class VideoStreamProperties implements IVideoStreamProperties {
    private final String codec;
    private final double framerate;
    private final long nanoduration;
    private final long frames;
    private final int width;
    private final int height;
}

@Accessors(fluent = true)
@RequiredArgsConstructor
class UnknownDecodedPacket implements IDecodedPacket {
	private final byte[] bytes;
}
<|MERGE_RESOLUTION|>--- conflicted
+++ resolved
@@ -1,1247 +1,1232 @@
-package com.zakgof.velvetvideo.impl;
-
-import java.awt.image.BufferedImage;
-import java.io.File;
-import java.io.FileInputStream;
-import java.io.FileNotFoundException;
-import java.io.FileOutputStream;
-import java.io.InputStream;
-import java.util.ArrayList;
-import java.util.HashMap;
-import java.util.HashSet;
-import java.util.Iterator;
-import java.util.LinkedHashMap;
-import java.util.List;
-import java.util.Map;
-import java.util.NoSuchElementException;
-import java.util.Set;
-import java.util.Spliterator;
-import java.util.Spliterators;
-import java.util.function.Consumer;
-import java.util.function.Supplier;
-import java.util.stream.Stream;
-import java.util.stream.StreamSupport;
-
-import javax.sound.sampled.AudioFormat;
-
-import org.slf4j.Logger;
-import org.slf4j.LoggerFactory;
-
-import com.zakgof.velvetvideo.Direction;
-import com.zakgof.velvetvideo.IAudioEncoderBuilder;
-import com.zakgof.velvetvideo.IAudioFrame;
-import com.zakgof.velvetvideo.IAudioStreamProperties;
-import com.zakgof.velvetvideo.IDecodedPacket;
-import com.zakgof.velvetvideo.IDecoderAudioStream;
-import com.zakgof.velvetvideo.IDecoderStream;
-import com.zakgof.velvetvideo.IDecoderVideoStream;
-import com.zakgof.velvetvideo.IDemuxer;
-import com.zakgof.velvetvideo.IEncoderAudioStream;
-import com.zakgof.velvetvideo.IEncoderVideoStream;
-import com.zakgof.velvetvideo.IMuxer;
-import com.zakgof.velvetvideo.IMuxerBuilder;
-import com.zakgof.velvetvideo.IMuxerProperties;
-import com.zakgof.velvetvideo.IRemuxerBuilder;
-import com.zakgof.velvetvideo.IRemuxerStream;
-import com.zakgof.velvetvideo.ISeekableInput;
-import com.zakgof.velvetvideo.ISeekableOutput;
-import com.zakgof.velvetvideo.IVelvetVideoLib;
-import com.zakgof.velvetvideo.IVideoEncoderBuilder;
-import com.zakgof.velvetvideo.IVideoFrame;
-import com.zakgof.velvetvideo.IVideoStreamProperties;
-import com.zakgof.velvetvideo.MediaType;
-import com.zakgof.velvetvideo.VelvetVideoException;
-import com.zakgof.velvetvideo.impl.jnr.AVCodec;
-import com.zakgof.velvetvideo.impl.jnr.AVCodecContext;
-import com.zakgof.velvetvideo.impl.jnr.AVDictionaryEntry;
-import com.zakgof.velvetvideo.impl.jnr.AVFormatContext;
-import com.zakgof.velvetvideo.impl.jnr.AVFrame;
-import com.zakgof.velvetvideo.impl.jnr.AVIOContext;
-import com.zakgof.velvetvideo.impl.jnr.AVOutputFormat;
-import com.zakgof.velvetvideo.impl.jnr.AVPacket;
-import com.zakgof.velvetvideo.impl.jnr.AVPixelFormat;
-import com.zakgof.velvetvideo.impl.jnr.AVSampleFormat;
-import com.zakgof.velvetvideo.impl.jnr.AVStream;
-import com.zakgof.velvetvideo.impl.jnr.LibAVCodec;
-import com.zakgof.velvetvideo.impl.jnr.LibAVFormat;
-import com.zakgof.velvetvideo.impl.jnr.LibAVFormat.ICustomAvioCallback;
-import com.zakgof.velvetvideo.impl.jnr.LibAVUtil;
-import com.zakgof.velvetvideo.impl.jnr.LibSwResample;
-import com.zakgof.velvetvideo.impl.middle.AudioFrameHolder;
-import com.zakgof.velvetvideo.impl.middle.BestMatchingAudioFormatConvertor;
-import com.zakgof.velvetvideo.impl.middle.Feeder;
-import com.zakgof.velvetvideo.impl.middle.Filters;
-import com.zakgof.velvetvideo.impl.middle.IFrameHolder;
-import com.zakgof.velvetvideo.impl.middle.VideoFrameHolder;
-
-import jnr.ffi.Pointer;
-import jnr.ffi.Runtime;
-import jnr.ffi.Struct;
-import jnr.ffi.byref.PointerByReference;
-import lombok.RequiredArgsConstructor;
-import lombok.ToString;
-import lombok.Value;
-import lombok.experimental.Accessors;
-
-public class VelvetVideoLib implements IVelvetVideoLib {
-
-    private static final int AVIO_CUSTOM_BUFFER_SIZE = 32768;
-
-
-
-    private static final int  AVSEEK_FLAG_BACKWARD =1; ///< seek backward
-    private static final int  AVSEEK_FLAG_BYTE     =2; ///< seeking based on position in bytes
-    private static final int  AVSEEK_FLAG_ANY      =4; ///< seek to any frame, even non-keyframes
-    private static final int  AVSEEK_FLAG_FRAME    =8;
-
-    public static final int AVERROR_EOF = -541478725;
-    public static final int AVERROR_EAGAIN = -11;
-    private static final long AVNOPTS_VALUE = LibAVUtil.AVNOPTS_VALUE;
-
-    // private static final Logger ffmpegLogger = LoggerFactory.getLogger("velvet-video.ffmpeg");
-
-    private final LibAVUtil libavutil = JNRHelper.load(LibAVUtil.class, "avutil", 56);
-    @SuppressWarnings("unused")
-	private final LibSwResample dummyswresample = JNRHelper.load(LibSwResample.class, "swresample", 3);
-	@SuppressWarnings("unused")
-	private final int dummyopenh264 = JNRHelper.preload("openh264", 5);
-
-    private final LibAVCodec libavcodec = JNRHelper.load(LibAVCodec.class, "avcodec", 58);
-    private final LibAVFormat libavformat = JNRHelper.load(LibAVFormat.class, "avformat", 58);
-
-    private int checkcode(int code) {
-    	return libavutil.checkcode(code);
-    }
-
-    @Override
-    public List<String> codecs(Direction dir, MediaType mediaType) {
-    	return libavcodec.codecs(dir, mediaType);
-    }
-
-    @Override
-    public IVideoEncoderBuilder videoEncoder(String codec) {
-        return new VideoEncoderBuilderImpl(codec);
-    }
-
-    @Override
-    public IAudioEncoderBuilder audioEncoder(String codec, AudioFormat audioFormat) {
-    	return new AudioEncoderBuilderImpl(codec, audioFormat);
-    }
-
-    @Override
-    public IRemuxerBuilder remuxer(IDecoderStream<?, ?, ?> decoder) {
-    	return new RemuxerBuilderImpl(decoder);
-    }
-
-    private String defaultName(AVStream avstream, int index) {
-        AVDictionaryEntry entry = libavutil.av_dict_get(avstream.metadata.get(), "handler_name", null, 0);
-        if (entry != null) {
-            String name = entry.value.get();
-            if (!name.equals("VideoHandler")) {
-                return name;
-            }
-        }
-        return "video" + index;
-    }
-
-    private void initCustomAvio(boolean read, AVFormatContext formatCtx, ICustomAvioCallback callback) {
-        Pointer buffer = libavutil.av_malloc(AVIO_CUSTOM_BUFFER_SIZE + 64);
-        AVIOContext avioCtx = libavformat.avio_alloc_context(buffer, AVIO_CUSTOM_BUFFER_SIZE, read ? 0 : 1, null, read ? callback : null, read ? null : callback, callback);
-        int flagz = formatCtx.ctx_flags.get();
-        formatCtx.ctx_flags.set(LibAVFormat.AVFMT_FLAG_CUSTOM_IO | flagz);
-        formatCtx.pb.set(avioCtx);
-    }
-
-    private AVFormatContext createMuxerFormatContext(String format, Map<String, String> metadata) {
-        AVOutputFormat outputFmt = libavformat.av_guess_format(format, null, null);
-        if (outputFmt == null) {
-            throw new VelvetVideoException("Unsupported format: " + format);
-        }
-        PointerByReference ctxptr = new PointerByReference();
-        checkcode(libavformat.avformat_alloc_output_context2(ctxptr, outputFmt, null, null));
-        AVFormatContext ctx = JNRHelper.struct(AVFormatContext.class, ctxptr.getValue());
-        Pointer dictionary = libavutil.createDictionary(metadata);
-        ctx.metadata.set(dictionary);
-        return ctx;
-    }
-
-    private abstract class AbstractMuxerStreamImpl implements AutoCloseable {
-    	protected final Logger logEncoder = LoggerFactory.getLogger("velvet-video.encoder");
-		final Consumer<AVPacket> output;
-		final AVPacket packet;
-	    AVStream stream;
-		int codecTimeBaseNum;
-		int codecTimeBaseDen;
-		int streamIndex;
-		long nextPts = 0;
-		int defaultFrameDuration;
-
-		AbstractMuxerStreamImpl(Consumer<AVPacket> output) {
-			this.output = output;
-			this.packet = libavcodec.av_packet_alloc();
-		}
-
-		public void init() {
-			this.defaultFrameDuration = codecTimeBaseNum * stream.time_base.den.get() / codecTimeBaseDen / stream.time_base.num.get();
-			this.streamIndex = stream.index.get();
-			logEncoder.atInfo()
-				.addArgument(stream.index.get())
-	        	.addArgument(stream.time_base.num.get())
-	        	.addArgument(stream.time_base.den.get())
-	        	.addArgument(stream.codec.get().codec.get().name.get())
-	        	.addArgument(codecTimeBaseNum)
-	        	.addArgument(codecTimeBaseDen)
-	        	.log("stream {}: timebase: {}/{}, codec [{}] timebase {}/{}");
-
-		}
-
-		@Override
-		public void close() {
-			libavcodec.av_packet_free(new Pointer[] {Struct.getMemory(packet)});
-		}
-
-	}
-
-    private class RemuxerStreamImpl extends AbstractMuxerStreamImpl implements IRemuxerStream {
-
-    	public RemuxerStreamImpl(RemuxerBuilderImpl builder, AVFormatContext formatCtx, Consumer<AVPacket> output) {
-			super(output);
-    		this.stream = libavformat.avformat_new_stream(formatCtx, null);
-			DemuxerImpl.DecoderVideoStreamImpl decoderImpl = (DemuxerImpl.DecoderVideoStreamImpl) builder.decoder;
-			checkcode(libavcodec.avcodec_parameters_copy(stream.codecpar.get(), decoderImpl.avstream.codecpar.get()));
-        	stream.codecpar.get().codec_tag.set(0);
-        	AVCodecContext codecCtx = stream.codec.get();
-        	if ((formatCtx.oformat.get().flags.get() & LibAVFormat.AVFMT_GLOBALHEADER) != 0) {
-				codecCtx.flags.set(codecCtx.flags.get() | LibAVCodec.CODEC_FLAG_GLOBAL_HEADER);
-            }
-        	int timeBaseNum = builder.timebaseNum == null ? decoderImpl.codecCtx.time_base.num.get() * decoderImpl.codecCtx.ticks_per_frame.get(): builder.timebaseNum;
-        	int timeBaseDen = builder.timebaseDen == null ? decoderImpl.codecCtx.time_base.den.get() : builder.timebaseDen;
-        	stream.time_base.num.set(timeBaseNum);
-            stream.time_base.den.set(timeBaseDen);
-            this.codecTimeBaseNum = timeBaseNum;
-            this.codecTimeBaseDen = timeBaseDen;
-		}
-
-    	@Override
-		public void writeRaw(byte[] packetData) {
-			// TODO !!! free
-			Pointer pointer = Runtime.getSystemRuntime().getMemoryManager().allocateDirect(packetData.length);
-			pointer.put(0, packetData, 0, packetData.length);
-            libavcodec.av_init_packet(packet);
-            packet.data.set(pointer);
-            packet.size.set(packetData.length);
-            packet.stream_index.set(streamIndex);
-            packet.pts.set(nextPts);
-			packet.duration.set(defaultFrameDuration);
-			nextPts += defaultFrameDuration;
-            output.accept(packet);
-		}
-
-    }
-
-    private abstract class AbstractEncoderStreamImpl<B extends AbstractEncoderBuilderImpl<?>> extends AbstractMuxerStreamImpl {
-
-<<<<<<< HEAD
-
-
-		protected final AVCodecContext codecCtx;
-=======
-        protected final AVCodecContext codecCtx;
-        protected boolean codecOpened;
->>>>>>> 65150431
-
-        protected final AVCodec codec;
-        protected final Pointer codecOpts;
-
-		protected final String filterString;
-		protected Filters filters;
-		private final Map<Long, Integer> frameDurationCache = new HashMap<>();
-
-        public AbstractEncoderStreamImpl(B builder, AVFormatContext formatCtx, Consumer<AVPacket> output) {
-        	super(output);
-			this.codecOpts = libavutil.createDictionary(builder.params);
-			this.filterString = builder.filter;
-            this.codec = libavcodec.avcodec_find_encoder_by_name(builder.codec);
-            if (this.codec == null && builder.decoder == null) {
-                throw new VelvetVideoException("Unknown video codec: " + builder.codec);
-            }
-            this.stream = libavformat.avformat_new_stream(formatCtx, codec);
-
-            this.codecCtx = libavcodec.avcodec_alloc_context3(codec);
-            if ((formatCtx.oformat.get().flags.get() & LibAVFormat.AVFMT_GLOBALHEADER) != 0) {
-            	codecCtx.flags.set(codecCtx.flags.get() | LibAVCodec.CODEC_FLAG_GLOBAL_HEADER);
-         	}
-            codecCtx.codec_id.set(codec.id.get());
-            codecCtx.codec_type.set(codec.type.get());
-            codecCtx.bit_rate.set(builder.bitrate == null ? 400000 : builder.bitrate);
-            codecCtx.time_base.num.set(builder.timebaseNum == null ? 1 : builder.timebaseNum);
-            codecCtx.time_base.den.set(builder.timebaseDen == null ? 30 : builder.timebaseDen);
-
-            if (builder.enableExperimental) {
-            	codecCtx.strict_std_compliance.set(-2);
-            }
-
-            initCodecCtx(builder);
-
-            Pointer dictionary = libavutil.createDictionary(builder.metadata);
-            stream.metadata.set(dictionary);
-            checkcode(libavcodec.avcodec_parameters_from_context(stream.codecpar.get(), codecCtx));
-
-            stream.time_base.num.set(codecCtx.time_base.num.get());
-            stream.time_base.den.set(codecCtx.time_base.den.get());
-            stream.index.set(formatCtx.nb_streams.get() - 1);
-            stream.id.set(formatCtx.nb_streams.get() - 1);
-
-        	this.codecTimeBaseNum = codecCtx.time_base.num.get();
-            this.codecTimeBaseDen = codecCtx.time_base.den.get();
-        }
-
-		abstract void initCodecCtx(B builder);
-
-		protected void submitFrame(AVFrame frame, int duration) {
-			if (frame != null) {
-				frameDurationCache.put(frame.pts.get(), duration);
-			}
-			if (filters == null) {
-				encodeFrame(frame);
-			} else {
-				Feeder.feed(frame,
-					inputFrame -> filters.submitFrame(inputFrame),
-					outputFrame -> encodeFrame(outputFrame));
-			}
-		}
-
-        private void encodeFrame(AVFrame frame) {
-        	logEncoder.atDebug().log(() -> frame == null ? "stream " + streamIndex + ": flush" :  "stream " + streamIndex + ": send frame for encoding, PTS=" + frame.pts.get() + " duration=" + frameDurationCache.get(frame.pts.get()));
-        	checkcode(libavcodec.avcodec_send_frame(codecCtx, frame));
-            // libavutil.av_frame_unref(frame);
-            for (;;) {
-//                libavcodec.av_init_packet(packet);
-//				packet.data.set((Pointer) null);
-//				packet.size.set(0);
-
-                int res = libavcodec.avcodec_receive_packet(codecCtx, packet);
-                if (res == AVERROR_EAGAIN || res == AVERROR_EOF)
-                    break;
-                checkcode(res);
-                packet.stream_index.set(streamIndex);
-
-//                Integer dur = frameDurationCache.remove(packet.pts.get());
-//                packet.pts.set(codecToStream(packet.pts.get()));
-//                packet.dts.set(codecToStream(packet.dts.get()));
-//                if (dur != null)
-//                	packet.duration.set(codecToStream(dur));
-//                else
-//                	packet.duration.set(codecToStream(packet.duration.get()));
-
-                logEncoder.atDebug()
-                	.addArgument(() -> packet.pts.get())
-                	.addArgument(() -> packet.dts.get())
-                	.addArgument(() -> packet.duration.get())
-                	.addArgument(() -> packet.size.get())
-                	.log(() -> "encoder: returned packet  PTS/DTS: {}/{}, duration={}, {} bytes");
-
-                Integer dur = frameDurationCache.remove(packet.pts.get());
-        		if ((packet.duration.get() == 0 || packet.duration.get() == AVNOPTS_VALUE)) {
-        			if (dur == null)
-        				dur = 1;
-        			packet.duration.set(dur * defaultFrameDuration);
-    			}
-                output.accept(packet);
-                libavcodec.av_packet_unref(packet);
-            }
-        }
-
-		@Override
-		public void close() {
-			if (codecOpened) {
-				submitFrame(null, defaultFrameDuration);
-				libavcodec.avcodec_close(codecCtx);
-				libavcodec.avcodec_free_context(new Pointer[] { Struct.getMemory(codecCtx) });
-			}
-			super.close();
-			// libavutil.av_dict_free(new Pointer[] {codecOpts});
-			// libavutil.av_dict_free(new Pointer[] {stream.metadata.get()});
-		}
-    }
-
-    private class VideoEncoderStreamImpl extends AbstractEncoderStreamImpl<VideoEncoderBuilderImpl> implements IEncoderVideoStream {
-
-		private VideoFrameHolder frameHolder;
-
-		public VideoEncoderStreamImpl(VideoEncoderBuilderImpl builder, AVFormatContext formatCtx,
-				Consumer<AVPacket> output) {
-			super(builder, formatCtx, output);
-		}
-
-		@Override
-		void initCodecCtx(VideoEncoderBuilderImpl builder) {
-            codecCtx.width.set(builder.width == null ? 1 : builder.width);
-            codecCtx.height.set(builder.height == null ? 1 : builder.height);
-            int firstFormat = codec.pix_fmts.get().getInt(0);
-            codecCtx.pix_fmt.set(firstFormat); // TODO ?
-		}
-
-		@Override
-        public void encode(BufferedImage image) {
-			encode(image, 1);
-		}
-
-		@Override
-        public void encode(BufferedImage image, int duration) {
-            int width = image.getWidth();
-            int height = image.getHeight();
-
-            if (!this.codecOpened) {
-            	codecCtx.width.set(width);
-                codecCtx.height.set(height);
-<<<<<<< HEAD
-                checkcode(libavcodec.avcodec_open2(codecCtx, codecCtx.codec.get(), codecOpts));
-                checkcode(libavcodec.avcodec_parameters_from_context(stream.codecpar.get(), codecCtx));
-=======
-                checkcode(libavcodec.avcodec_parameters_from_context(stream.codecpar.get(), codecCtx));
-                checkcode(libavcodec.avcodec_open2(codecCtx, codecCtx.codec.get(), new Pointer[] {codecOpts}));
->>>>>>> 65150431
-                codecOpened = true;
-                if (filterString != null)
-                	this.filters = new Filters(codecCtx, filterString);
-            } else {
-            	if (codecCtx.width.get() != width || codecCtx.height.get() != height) {
-            		throw new VelvetVideoException("Image dimensions do not match, expected " + codecCtx.width.get() + "x" + codecCtx.height.get());
-            	}
-            }
-
-            if (frameHolder == null) {
-            	frameHolder = new VideoFrameHolder(width, height, AVPixelFormat.avformatOf(image.getType()), codecCtx.pix_fmt.get(), stream.time_base, true);
-            }
-
-            AVFrame frame = frameHolder.setPixels(image);
-            frame.extended_data.set(frame.data[0].getMemory());
-            frame.pts.set(nextPts);
-            nextPts += duration * defaultFrameDuration;
-            submitFrame(frame, duration);
-        }
-
-		@Override
-		public void close() {
-			if (frameHolder != null) {
-            	frameHolder.close();
-            }
-			if (filters != null) {
-				filters.close();
-			}
-			super.close();
-		}
-
-    }
-
-    private class AudioEncoderStreamImpl extends AbstractEncoderStreamImpl<AudioEncoderBuilderImpl> implements IEncoderAudioStream {
-
- 		private final AudioFrameHolder frameHolder;
-		private AudioFormat inputSampleFormat;
-		private AudioFormat codecSampleFormat;
-
-		public AudioEncoderStreamImpl(AudioEncoderBuilderImpl builder, AVFormatContext formatCtx,
- 				Consumer<AVPacket> output) {
- 			super(builder, formatCtx, output);
- 			frameHolder = new AudioFrameHolder(codecCtx.time_base, true, codecCtx, builder.inputFormat);
- 		}
-
-		@Override
-		void initCodecCtx(AudioEncoderBuilderImpl builder) {
-
-			this.inputSampleFormat = builder.inputFormat;
-			Set<AudioFormat> supportedFormats = getSampleFormats(codec.sample_fmts.get());
-			AudioFormat codecSampleFormat = new BestMatchingAudioFormatConvertor(supportedFormats).apply(inputSampleFormat);
-			AudioFormat codecAudioFormat = AVSampleFormat.from(codecSampleFormat).toAudioFormat((int)inputSampleFormat.getSampleRate(), inputSampleFormat.getChannels());
-
-			codecCtx.channels.set(inputSampleFormat.getChannels());
-			codecCtx.channel_layout.set(libavutil.av_get_default_channel_layout(inputSampleFormat.getChannels()));
-			codecCtx.sample_rate.set((int)inputSampleFormat.getSampleRate());
-			codecCtx.sample_fmt.set(AVSampleFormat.from(codecAudioFormat));
-			codecCtx.bit_rate.set(builder.bitrate == null ? 64000 : builder.bitrate); //TODO default audio bit rate ?
-
-			checkcode(libavcodec.avcodec_open2(codecCtx, codecCtx.codec.get(), new Pointer[]{codecOpts}));
-			this.codecOpened = true;
-		}
-
-		private Set<AudioFormat> getSampleFormats(Pointer sample_fmts) {
-			Set<AudioFormat> formats = new HashSet<>();
-			for (int offset = 0;;) {
-				int val = sample_fmts.getInt(offset);
-				if (val == -1)
-					return formats;
-				formats.add(AVSampleFormat.values()[val].toAudioFormat(-1, 0));
-				offset += 4;
-			}
-		}
-
-		@Override
-		public void encode(byte[] samples) {
-			encode(samples, 0);
-		}
-
-		@Override
-		public void encode(byte[] samples, int offset) {
-			int duration = frameHolder.put(samples, offset);
-			AVFrame frame = frameHolder.frame();
-			frame.pts.set(nextPts);
-            nextPts += duration;
-			submitFrame(frame, duration);
-		}
-
-		@Override
-		public int frameBytes() {
-			return frameHolder.frameBytes();
-		}
-
-		@Override
-		public void close() {
-			if (frameHolder != null) {
-				frameHolder.close();
-			}
-			super.close();
-		}
-    }
-    @Override
-    public IMuxerBuilder muxer(String format) {
-        return new MuxerBuilderImpl(format);
-    }
-
-    private class MuxerBuilderImpl implements IMuxerBuilder {
-
-    	@RequiredArgsConstructor
-    	private class BuilderRec {
-
-    		public BuilderRec(IVideoEncoderBuilder video) {
-				this((VideoEncoderBuilderImpl) video, null, null);
-			}
-
-    		public BuilderRec(IAudioEncoderBuilder audio) {
-				this(null, (AudioEncoderBuilderImpl) audio, null);
-			}
-
-			public BuilderRec(IRemuxerBuilder remuxer) {
-				this(null, null, (RemuxerBuilderImpl) remuxer);
-			}
-
-			private final VideoEncoderBuilderImpl video;
-			private final AudioEncoderBuilderImpl audio;
-			private final RemuxerBuilderImpl remuxer;
-    	}
-
-        private final String format;
-        private final List<BuilderRec> builders = new ArrayList<>();
-
-        private final Map<String, String> metadata = new LinkedHashMap<>();
-
-        public MuxerBuilderImpl(String format) {
-            this.format = format;
-        }
-
-        @Override
-        public IMuxerBuilder videoEncoder(IVideoEncoderBuilder encoderBuilder) {
-        	builders.add(new BuilderRec(encoderBuilder));
-            return this;
-        }
-
-        @Override
-        public IMuxerBuilder audioEncoder(IAudioEncoderBuilder encoderBuilder) {
-        	builders.add(new BuilderRec(encoderBuilder));
-            return this;
-        }
-
-        @Override
-        public IMuxerBuilder remuxer(IDecoderStream<?, ?, ?> decoder) {
-			return remuxer(new RemuxerBuilderImpl(decoder));
-		}
-
-		@Override
-		public IMuxerBuilder remuxer(IRemuxerBuilder remuxerBuilder) {
-			builders.add(new BuilderRec(remuxerBuilder));
-			return this;
-		}
-
-        @Override
-        public IMuxerBuilder metadata(String key, String value) {
-            metadata.put(key, value);
-            return this;
-        }
-
-        @Override
-        public IMuxer build(ISeekableOutput output) {
-            return new MuxerImpl(output, this);
-        }
-
-        @Override
-        public IMuxer build(File outputFile) {
-            try {
-                FileSeekableOutput output = new FileSeekableOutput(new FileOutputStream(outputFile));
-                return new MuxerImpl(output, this);
-            } catch (FileNotFoundException e) {
-                throw new VelvetVideoException(e);
-            }
-        }
-
-
-    }
-
-    private class MuxerImpl implements IMuxer {
-
-    	private final Logger logMuxer = LoggerFactory.getLogger("velvet-video.muxer");
-
-        private final LibAVFormat libavformat;
-        private final List<VideoEncoderStreamImpl> videoStreams = new ArrayList<>();
-        private final List<AudioEncoderStreamImpl> audioStreams = new ArrayList<>();
-        private final List<RemuxerStreamImpl> remuxerStreams = new ArrayList<>();
-
-        private final ISeekableOutput output;
-        private final AVFormatContext formatCtx;
-        private final IOCallback callback;
-
-        private MuxerImpl(ISeekableOutput output, MuxerBuilderImpl builder) {
-
-            this.libavformat = JNRHelper.load(LibAVFormat.class, "avformat", 58);
-            this.output = output;
-            this.formatCtx = createMuxerFormatContext(builder.format, builder.metadata);
-            this.callback = new IOCallback();
-            initCustomAvio(false, formatCtx, callback);
-
-            Consumer<AVPacket> packetStream = packet -> {
-            	logMuxer.atDebug()
-            		.addArgument(() -> packet.pts.get())
-            		.addArgument(() -> packet.dts.get())
-            		.addArgument(() -> packet.duration.get())
-            		.addArgument(() -> packet.size.get())
-            		.log("writing packet PTS/DTS = {}/{}, duration={}, {} bytes");
-            	checkcode(libavformat.av_write_frame(formatCtx, packet));
-            };
-
-            builder.builders.stream()
-            	.forEach(brec ->  {
-            		if (brec.video != null) {
-            			videoStreams.add(new VideoEncoderStreamImpl(brec.video, formatCtx, packetStream));
-            		} else if (brec.audio != null) {
-            			audioStreams.add(new AudioEncoderStreamImpl(brec.audio, formatCtx, packetStream));
-            		} else if (brec.remuxer != null) {
-            			remuxerStreams.add(new RemuxerStreamImpl(brec.remuxer, formatCtx, packetStream));
-            		} else {
-            			throw new VelvetVideoException("Unknown video stream builder type");
-            		}
-            	 });
-
-            checkcode(libavformat.avformat_write_header(formatCtx, null));
-
-            // TODO: fix dis hack
-            videoStreams.forEach(enc -> {
-            	enc.init();
-            });
-            audioStreams.forEach(enc -> {
-            	enc.init();
-            });
-            remuxerStreams.forEach(enc -> {
-            	enc.init();
-            });
-        }
-
-		@Override
-		public IEncoderVideoStream videoEncoder(int index) {
-			return videoStreams.stream().filter(vs -> vs.streamIndex == index).findFirst()
-					.orElseThrow(() -> new VelvetVideoException("No video stream found with index " + index));
-		}
-
-		@Override
-		public IEncoderAudioStream audioEncoder(int index) {
-			return audioStreams.stream().filter(vs -> vs.streamIndex == index).findFirst()
-					.orElseThrow(() -> new VelvetVideoException("No audio stream found with index " + index));
-		}
-
-		@Override
-		public IRemuxerStream remuxer(int index) {
-			return remuxerStreams.stream().filter(vs -> vs.streamIndex == index).findFirst()
-					.orElseThrow(() -> new VelvetVideoException("No remuxer stream found with index " + index));
-		}
-
-		private class IOCallback implements ICustomAvioCallback {
-
-			@Override
-			public int read_packet(Pointer opaque, Pointer buf, int buf_size) {
-				// TODO [low] perf: prealloc buffer
-				byte[] bytes = new byte[buf_size];
-				buf.get(0, bytes, 0, buf_size);
-				output.write(bytes);
-				return buf_size;
-			}
-
-            @Override
-            public int seek(Pointer opaque, int offset, int whence) {
-                // TODO [low] support other whence values
-                if (whence != 0)
-                    throw new IllegalArgumentException();
-                output.seek(offset);
-                return offset;
-            }
-        }
-
-        @Override
-        public void close() {
-            // flush encoders
-        	// TODO: order ??
-            for (VideoEncoderStreamImpl encoder : videoStreams) {
-                encoder.close();
-            }
-            for (AudioEncoderStreamImpl encoder : audioStreams) {
-                encoder.close();
-            }
-            for (RemuxerStreamImpl encoder : remuxerStreams) {
-                encoder.close();
-            }
-            // flush muxer
-            do {
-            	logMuxer.atDebug().log("flushing");
-            } while (checkcode(libavformat.av_write_frame(formatCtx, null)) == 0);
-
-            logMuxer.atDebug().log("writing trailer");
-            checkcode(libavformat.av_write_trailer(formatCtx));
-            // dispose resources
-            AVIOContext avio = formatCtx.pb.get();
-            libavutil.av_free(avio.buffer.get());
-            libavformat.avio_context_free(new Pointer[] {Struct.getMemory(avio)});
-            libavutil.av_dict_free(new Pointer[] {formatCtx.metadata.get()});
-            formatCtx.metadata.set((Pointer)null);
-            libavformat.avformat_free_context(formatCtx);
-            output.close();
-        }
-
-    }
-
-    @Override
-    public IDemuxer demuxer(InputStream is) {
-        return new DemuxerImpl((FileInputStream) is);
-    }
-
-    public class DemuxerImpl implements IDemuxer {
-
-    	private final Logger logDemuxer = LoggerFactory.getLogger("velvet-video.demuxer");
-        private final AVFormatContext formatCtx;
-        private final ISeekableInput input;
-        private final IOCallback callback;
-
-        private final AVPacket packet;
-        private final Map<Integer, DecoderVideoStreamImpl> indexToVideoStream = new LinkedHashMap<>();
-        private final Map<Integer, DecoderAudioStreamImpl> indexToAudioStream = new LinkedHashMap<>();
-        private final List<AbstractDecoderStream> allStreams = new ArrayList<>();
-		private int flushStreamIndex = 0;
-
-        public DemuxerImpl(FileInputStream input) {
-            this.input = new FileSeekableInput(input);
-            this.packet = libavcodec.av_packet_alloc();
-            this.formatCtx = libavformat.avformat_alloc_context();
-            this.callback = new IOCallback();
-            initCustomAvio(true, formatCtx, callback);
-
-            PointerByReference ptrctx = new PointerByReference(Struct.getMemory(formatCtx));
-            checkcode(libavformat.avformat_open_input(ptrctx, null, null, null));
-            checkcode(libavformat.avformat_find_stream_info(formatCtx, null));
-
-            long nb = formatCtx.nb_streams.get();
-            Pointer pointer = formatCtx.streams.get();
-            for (int i=0; i<nb; i++) {
-                Pointer mem = pointer.getPointer(i * pointer.getRuntime().addressSize());
-                AVStream avstream = JNRHelper.struct(AVStream.class, mem);
-                int mediaType = avstream.codec.get().codec_type.get();
-				if (mediaType == LibAVCodec.AVMEDIA_TYPE_VIDEO) {
-                    avstream.codec.get().strict_std_compliance.set(-2);
-                    DecoderVideoStreamImpl decoder = new DecoderVideoStreamImpl(avstream, defaultName(avstream, i));
-                    indexToVideoStream.put(i, decoder);
-                    allStreams.add(decoder);
-                } else if (mediaType == LibAVCodec.AVMEDIA_TYPE_AUDIO) { // TODO dry
-                    avstream.codec.get().strict_std_compliance.set(-2);
-                    DecoderAudioStreamImpl decoder = new DecoderAudioStreamImpl(avstream, defaultName(avstream, i));
-                    indexToAudioStream.put(i, decoder);
-                    allStreams.add(decoder);
-                }
-            }
-        }
-
-        private class IOCallback implements ICustomAvioCallback {
-
-            @Override
-            public int read_packet(Pointer opaque, Pointer buf, int buf_size) {
-                byte[] bytes = new byte[buf_size];
-                int bts;
-                bts = input.read(bytes);
-                if (bts > 0) {
-                    buf.put(0, bytes, 0, bts);
-                }
-                return bts;
-            }
-
-            @Override
-            public int seek(Pointer opaque, int offset, int whence) {
-
-                final int SEEK_SET = 0;   /* set file offset to offset */
-                final int SEEK_CUR = 1;   /* set file offset to current plus offset */
-                final int SEEK_END = 2;   /* set file offset to EOF plus offset */
-                final int AVSEEK_SIZE = 0x10000;   /* set file offset to EOF plus offset */
-
-                if (whence == SEEK_SET)
-                    input.seek(offset);
-                else if (whence == SEEK_END)
-                    input.seek(input.size() - offset);
-                else if (whence == AVSEEK_SIZE)
-                    return (int) input.size();
-                else throw new VelvetVideoException("Unsupported seek operation " + whence);
-                return offset;
-            }
-
-        }
-
-        @Override
-		public IDecodedPacket nextPacket() {
-        	return Feeder.next(this::nextRawPacket, this::decodePacket);
-        }
-
-        private AVPacket nextRawPacket() {
-			libavcodec.av_init_packet(packet);
-			packet.data.set((Pointer) null);
-			packet.size.set(0);
-			int res = libavformat.av_read_frame(formatCtx, packet);
-			if (res == AVERROR_EOF || res == -1) {
-				logDemuxer.atDebug()
-					.log(() -> "muxer empty");
-				return null;
-			}
-			checkcode(res);
-			logDemuxer.atDebug()
-				.addArgument(packet.stream_index.get())
-				.addArgument(packet.pts.get())
-				.addArgument(packet.dts.get())
-				.addArgument(packet.duration.get())
-				.log(() -> "stream {}: read packet PTS/DTS={}/{} duration={}");
-			return packet;
-        }
-
-        @Override
-        public Stream<IDecodedPacket> stream() {
-        	// return Stream.generate(this::nextPacket).takeWhile(el -> el != null);
-        	return StreamSupport.stream(Spliterators.spliteratorUnknownSize(iterator(), Spliterator.ORDERED), false);
-        }
-
-        @Override
-        public Iterator<IDecodedPacket> iterator() {
-        	return iteratorFromSupplier(this::nextPacket);
-        }
-
-
-        /**
-		 * @return null means "PACKET HAS NO OUTPUT DATA, GET NEXT PACKET"
-		 */
-		private IDecodedPacket decodePacket(AVPacket p) {
-			if (p != null) {
-				return decodeRawPacket(p);
-			} else {
-				return flushNextStream();
-			}
-		}
-
-		private IDecodedPacket decodeRawPacket(AVPacket p) {
-			int index = p.stream_index.get();
-			DecoderVideoStreamImpl videoStream = indexToVideoStream.get(index);
-			if (videoStream != null)
-				return videoStream.decodePacket(p);
-			DecoderAudioStreamImpl audioStream = indexToAudioStream.get(index);
-			if (audioStream != null)
-				return audioStream.decodePacket(p);
-			logDemuxer.atWarn().addArgument(index).log("received packet of unknown stream {}");
-			return new UnknownDecodedPacket(packet.bytes());
-		}
-
-		private IDecodedPacket flushNextStream() {
-			for (; flushStreamIndex < allStreams.size(); flushStreamIndex++) {
-				logDemuxer.atDebug().addArgument(flushStreamIndex).log(() -> "flushing demuxer stream={}");
-				AbstractDecoderStream stream = allStreams.get(flushStreamIndex);
-				IDecodedPacket packet = stream.decodePacket(null);
-				if (packet != null) {
-					return packet;
-				}
-			}
-			return null;
-		}
-
-		private class DecoderVideoStreamImpl extends AbstractDecoderStream implements IDecoderVideoStream {
-
-			public DecoderVideoStreamImpl(AVStream avstream, String name) {
-				super(avstream, name);
-			}
-
-			@Override
-			public IVideoStreamProperties properties() {
-				int timebase_n = avstream.time_base.num.get();
-				int timebase_d = avstream.time_base.den.get();
-				long duration = avstream.duration.get() * 1000000000L * timebase_n / timebase_d;
-				if (duration == 0)
-					duration = formatCtx.duration.get() * 1000L;
-				long frames = avstream.nb_frames.get();
-				int width = codecCtx.width.get();
-				int height = codecCtx.height.get();
-				AVCodec codec = libavcodec.avcodec_find_decoder(codecCtx.codec_id.get());
-				double framerate = (double) avstream.avg_frame_rate.num.get() / avstream.avg_frame_rate.den.get();
-				return new VideoStreamProperties(codec.name.get(), framerate, duration, frames, width, height);
-			}
-
-			@Override
-			public IVideoFrame nextFrame() {
-				IDecodedPacket packet;
-				while((packet = nextPacket()) != null) {
-					if (packet.isVideo() && packet.video().stream() == this) {
-						return packet.video();
-					}
-				}
-				return null;
-			}
-
-			@Override
-			public Iterator<IVideoFrame> iterator() {
-				return iteratorFromSupplier(this::nextFrame);
-			}
-
-			@Override
-			public IDecoderVideoStream seek(long frameNumber) {
-				seekToFrame(frameNumber);
-				return this;
-			}
-
-			@Override
-			public IDecoderVideoStream seekNano(long ns) {
-				seekToNano(ns);
-				return this;
-			}
-
-            @Override
-            protected IFrameHolder createFrameHolder() {
-            	return new VideoFrameHolder(codecCtx.width.get(), codecCtx.height.get(), codecCtx.pix_fmt.get(), AVPixelFormat.AV_PIX_FMT_BGR24, avstream.time_base, false);
-            }
-
-		}
-
-		private class DecoderAudioStreamImpl extends AbstractDecoderStream implements IDecoderAudioStream {
-
-			private final AudioFormat targetFormat;
-
-			public DecoderAudioStreamImpl(AVStream avstream, String name) {
-				super(avstream, name);
-		    	AudioFormat suggestedFormat = codecCtx.sample_fmt.get().destFormat().toAudioFormat(codecCtx.sample_rate.get(), codecCtx.channels.get());
-		    	targetFormat = new BestMatchingAudioFormatConvertor().apply(suggestedFormat);
-		    	logDecoder.atInfo().addArgument(index()).addArgument(targetFormat).log("stream {}: audio format [{}]");
-		    	if (!targetFormat.equals(suggestedFormat)) {
-		    		logDecoder.atWarn().addArgument(suggestedFormat).addArgument(targetFormat).log("Audio format converted [{}] -> [{}]");
-		    	}
-			}
-
-			@Override
-			public IAudioFrame nextFrame() {
-				IDecodedPacket packet;
-				while((packet = nextPacket()) != null) {
-					if (packet.isAudio() && packet.audio().stream() == this) {
-						return packet.audio();
-					}
-				}
-				return null;
-			}
-
-			@Override
-			public Iterator<IAudioFrame> iterator() {
-				return iteratorFromSupplier(this::nextFrame);
-			}
-
-			@Override
-			public IAudioStreamProperties properties() {
-				// TODO DRY
-				int timebase_n = avstream.time_base.num.get();
-				int timebase_d = avstream.time_base.den.get();
-				long duration = avstream.duration.get() * 1000000000L * timebase_n / timebase_d;
-				long frames = avstream.nb_frames.get(); // TODO: unreliable
-				AVCodec codec = libavcodec.avcodec_find_decoder(codecCtx.codec_id.get());
-				return new AudioStreamPropertiesImpl(codec.name.get(), targetFormat, duration, frames);
-			}
-
-			@Override
-			public IDecoderAudioStream seek(long frameNumber) {
-				// TODO
-				throw new VelvetVideoException("Not yet implemented");
-			}
-
-			@Override
-			public IDecoderAudioStream seekNano(long ns) {
-				// TODO
-				throw new VelvetVideoException("Not yet implemented");
-			}
-
-			@Override
-			protected IFrameHolder createFrameHolder() {
-				return new AudioFrameHolder(avstream.time_base, false, codecCtx, targetFormat);
-			}
-
-		}
-
-        public abstract class AbstractDecoderStream implements AutoCloseable {
-
-        	protected final Logger logDecoder = LoggerFactory.getLogger("velvet-video.decoder");
-
-            protected final AVStream avstream;
-            protected final AVCodecContext codecCtx;
-
-            private final String name;
-
-
-            protected IFrameHolder frameHolder;
-            private final int index;
-            private long skipToPts = -1;
-			private Filters filters;
-
-            public AbstractDecoderStream(AVStream avstream, String name) {
-                this.avstream = avstream;
-                this.name = name;
-                this.index = avstream.index.get();
-                this.codecCtx = avstream.codec.get();
-                AVCodec codec = libavcodec.avcodec_find_decoder(codecCtx.codec_id.get());
-                checkcode(libavcodec.avcodec_open2(codecCtx, codec, null));
-                logDecoder.atInfo()
-                	.addArgument(avstream.index.get())
-                	.addArgument(avstream.time_base.num.get())
-                	.addArgument(avstream.time_base.den.get())
-                	.addArgument(codec.name.get())
-                	.addArgument(codecCtx.time_base.num.get())
-                	.addArgument(codecCtx.time_base.den.get())
-                	.log("stream {}: timebase: {}/{}, codec [{}] timebase {}/{}");
-            }
-
-            /**
-             * @return null means "PACKET HAS NO OUTPUT DATA, GET NEXT PACKET"
-             */
-            IDecodedPacket decodePacket(AVPacket pack) {
-            	for (;;) {
-	            	AVFrame frame = feedPacket(pack);
-	            	if (filters != null) {
-	           			frame = filters.submitFrame(frame);
-	            	}
-	            	if (frame == null)
-	            		return null;
-	            	long pts = frame.pts.get();
-	                logDecoder.atDebug().addArgument(pts).log("delivered frame pts={}");
-	                if (skipToPts != -1) {
-	                	if (pts == AVNOPTS_VALUE) {
-	                		throw new VelvetVideoException("Cannot seek when decoded packets have no PTS. Looks like neighter codec no container keep timing information.");
-	                	}
-	                    if (pts < skipToPts) {
-							logDecoder.atDebug().addArgument(() -> skipToPts)
-									.log(" ...but need to skip more to pts={}");
-							if (pack == null)
-								continue;
-							return null;
-						} else if (pts > skipToPts) {
-							logDecoder.atWarn().addArgument(pts).addArgument(skipToPts)
-									.log(" ...unexpected position: PTS={} missed target PTS={}");
-							if (pack == null)
-								continue;
-							return null;
-	                    }
-	                    skipToPts = -1;
-	                }
-	                IDecodedPacket decodedPacket = frameHolder.decode(frame, this);
-	                // libavutil.av_frame_unref(frame);
-	                return decodedPacket;
-            	}
-            }
-
-            AVFrame feedPacket(AVPacket pack) {
-            	 int res1 = libavcodec.avcodec_send_packet(codecCtx, pack);
-            	 if (res1 != AVERROR_EOF) {
-            		 checkcode(res1);
-            	 }
-            	 if (frameHolder == null) {
-            		 this.frameHolder = createFrameHolder();
-            	 }
-            	 int res = libavcodec.avcodec_receive_frame(codecCtx, frameHolder.frame());
-            	 if (res == AVERROR_EOF || pack != null && res == AVERROR_EAGAIN)
-            		 return null;
-            	 checkcode(res);
-            	 logDecoder.atDebug()
-            	 	.addArgument(frameHolder.pts())
-            	 	.addArgument(() -> libavutil.av_frame_get_pkt_duration(frameHolder.frame()))
-            	 	.log("decoded frame pts={} dur={}");
-            	 libavcodec.av_packet_unref(packet);
-            	 return frameHolder.frame();
-            }
-
-            abstract protected IFrameHolder createFrameHolder();
-
-			public String name() {
-                return name;
-            }
-
-            public int index() {
-            	return index;
-            }
-
-            public Map<String, String> metadata() {
-                Pointer dictionary = avstream.metadata.get();
-                return libavutil.dictionaryToMap(dictionary);
-            }
-
-            public void seekToFrame(long frameIndex) {
-            	// TODO: this won't work for var-duration streams
-                long cn = codecCtx.time_base.num.get();
-                long cd = codecCtx.time_base.den.get();
-                long defaultFrameDur = cn * avstream.time_base.den.get() * codecCtx.ticks_per_frame.get() / (cd * avstream.time_base.num.get());
-                long pts = frameIndex * defaultFrameDur;
-                logDecoder.atDebug().addArgument(() -> frameIndex).addArgument(() -> pts).log("seeking to frame {}, target pts={}");
-                seekToPts(pts);
-            }
-
-
-            public void seekToNano(long nanostamp) {
-                long pts = nanostamp * avstream.time_base.den.get() / avstream.time_base.num.get() / 1000000;
-                logDecoder.atDebug().addArgument(() -> nanostamp).addArgument(() -> pts).log("seeking to t={} ns, target pts={}");
-                seekToPts(pts);
-            }
-
-			private void seekToPts(long pts) {
-				checkcode(libavformat.av_seek_frame(formatCtx, this.index, pts, AVSEEK_FLAG_FRAME | AVSEEK_FLAG_BACKWARD));
-                libavcodec.avcodec_flush_buffers(codecCtx);
-                this.skipToPts  = pts;
-                flushStreamIndex = 0;
-                if (filters != null)
-                	filters.reset();
-			}
-
-            public byte[] nextRawPacket() {
-            	 AVPacket p;
-            	 while ((p = DemuxerImpl.this.nextRawPacket()) != null) {
-            		 if (p.stream_index.get() == index) {
-            			 return p.bytes();
-            		 }
-            	 }
-            	 return null;
-            }
-
-			public void setFilter(String filterString) {
-				if (filterString != null)
-					this.filters = new Filters(codecCtx, filterString);
-			}
-
-			@Override
-			public void close() {
-				if (filters != null) {
-					filters.close();
-				}
-				if (frameHolder != null) {
-					frameHolder.close();
-				}
-				libavcodec.avcodec_close(codecCtx);
-//				libavcodec.avcodec_free_context(new Pointer[] { Struct.getMemory(codecCtx) });
-			}
-
-        }
-
-        @Override
-        public List<? extends IDecoderVideoStream> videoStreams() {
-            return new ArrayList<>(indexToVideoStream.values());
-        }
-
-        @Override
-        public IDecoderVideoStream videoStream(int index) {
-        	return indexToVideoStream.get(index);
-        }
-
-        @Override
-        public List<? extends IDecoderAudioStream> audioStreams() {
-            return new ArrayList<>(indexToAudioStream.values());
-        }
-
-        @Override
-        public IDecoderAudioStream audioStream(int index) {
-        	return indexToAudioStream.get(index);
-        }
-
-        @Override
-        public Map<String, String> metadata() {
-            Pointer dictionary = formatCtx.metadata.get();
-            return libavutil.dictionaryToMap(dictionary);
-        }
-
-        @Override
-        public IMuxerProperties properties() {
-        	// TODO: how to get single format ?
-        	return new MuxerProperties(formatCtx.iformat.get().name.get(), formatCtx.duration.get() * 1000L);
-        }
-
-        @Override
-        public void close() {
-        	libavcodec.av_packet_free(new Pointer[] {Struct.getMemory(packet)});
-            this.allStreams.forEach(AbstractDecoderStream::close);
-            // dispose resources
-            AVIOContext avio = formatCtx.pb.get();
-            libavutil.av_free(avio.buffer.get());
-            libavformat.avio_context_free(new Pointer[] {Struct.getMemory(avio)});
-            libavutil.av_dict_free(new Pointer[] {formatCtx.metadata.get()});
-            formatCtx.metadata.set((Pointer)null);
-            libavformat.avformat_free_context(formatCtx);
-            input.close();
-        }
-
-        @Override
-        public String toString() {
-        	return "Demuxer " + properties();
-        }
-
-    }
-
-	private static <T> Iterator<T> iteratorFromSupplier(Supplier<T> supplier) {
-		return new Iterator<T>() {
-
-    		private T next = supplier.get();
-
-			@Override
-			public boolean hasNext() {
-				return next != null;
-			}
-
-			@Override
-			public T next() {
-				if (next == null)
-					throw new NoSuchElementException();
-				T ret = next;
-				next = supplier.get();
-				return ret;
-			}
-		};
-	}
-}
-
-@Accessors(fluent = true)
-@Value
-@ToString
-class MuxerProperties implements IMuxerProperties {
-    private final String format;
-    private final long nanoduration;
-}
-
-@Accessors(fluent = true)
-@Value
-@ToString
-class VideoStreamProperties implements IVideoStreamProperties {
-    private final String codec;
-    private final double framerate;
-    private final long nanoduration;
-    private final long frames;
-    private final int width;
-    private final int height;
-}
-
-@Accessors(fluent = true)
-@RequiredArgsConstructor
-class UnknownDecodedPacket implements IDecodedPacket {
-	private final byte[] bytes;
-}
+package com.zakgof.velvetvideo.impl;
+
+import java.awt.image.BufferedImage;
+import java.io.File;
+import java.io.FileInputStream;
+import java.io.FileNotFoundException;
+import java.io.FileOutputStream;
+import java.io.InputStream;
+import java.util.ArrayList;
+import java.util.HashMap;
+import java.util.HashSet;
+import java.util.Iterator;
+import java.util.LinkedHashMap;
+import java.util.List;
+import java.util.Map;
+import java.util.NoSuchElementException;
+import java.util.Set;
+import java.util.Spliterator;
+import java.util.Spliterators;
+import java.util.function.Consumer;
+import java.util.function.Supplier;
+import java.util.stream.Stream;
+import java.util.stream.StreamSupport;
+
+import javax.sound.sampled.AudioFormat;
+
+import org.slf4j.Logger;
+import org.slf4j.LoggerFactory;
+
+import com.zakgof.velvetvideo.Direction;
+import com.zakgof.velvetvideo.IAudioEncoderBuilder;
+import com.zakgof.velvetvideo.IAudioFrame;
+import com.zakgof.velvetvideo.IAudioStreamProperties;
+import com.zakgof.velvetvideo.IDecodedPacket;
+import com.zakgof.velvetvideo.IDecoderAudioStream;
+import com.zakgof.velvetvideo.IDecoderStream;
+import com.zakgof.velvetvideo.IDecoderVideoStream;
+import com.zakgof.velvetvideo.IDemuxer;
+import com.zakgof.velvetvideo.IEncoderAudioStream;
+import com.zakgof.velvetvideo.IEncoderVideoStream;
+import com.zakgof.velvetvideo.IMuxer;
+import com.zakgof.velvetvideo.IMuxerBuilder;
+import com.zakgof.velvetvideo.IMuxerProperties;
+import com.zakgof.velvetvideo.IRemuxerBuilder;
+import com.zakgof.velvetvideo.IRemuxerStream;
+import com.zakgof.velvetvideo.ISeekableInput;
+import com.zakgof.velvetvideo.ISeekableOutput;
+import com.zakgof.velvetvideo.IVelvetVideoLib;
+import com.zakgof.velvetvideo.IVideoEncoderBuilder;
+import com.zakgof.velvetvideo.IVideoFrame;
+import com.zakgof.velvetvideo.IVideoStreamProperties;
+import com.zakgof.velvetvideo.MediaType;
+import com.zakgof.velvetvideo.VelvetVideoException;
+import com.zakgof.velvetvideo.impl.jnr.AVCodec;
+import com.zakgof.velvetvideo.impl.jnr.AVCodecContext;
+import com.zakgof.velvetvideo.impl.jnr.AVDictionaryEntry;
+import com.zakgof.velvetvideo.impl.jnr.AVFormatContext;
+import com.zakgof.velvetvideo.impl.jnr.AVFrame;
+import com.zakgof.velvetvideo.impl.jnr.AVIOContext;
+import com.zakgof.velvetvideo.impl.jnr.AVOutputFormat;
+import com.zakgof.velvetvideo.impl.jnr.AVPacket;
+import com.zakgof.velvetvideo.impl.jnr.AVPixelFormat;
+import com.zakgof.velvetvideo.impl.jnr.AVSampleFormat;
+import com.zakgof.velvetvideo.impl.jnr.AVStream;
+import com.zakgof.velvetvideo.impl.jnr.LibAVCodec;
+import com.zakgof.velvetvideo.impl.jnr.LibAVFormat;
+import com.zakgof.velvetvideo.impl.jnr.LibAVFormat.ICustomAvioCallback;
+import com.zakgof.velvetvideo.impl.jnr.LibAVUtil;
+import com.zakgof.velvetvideo.impl.jnr.LibSwResample;
+import com.zakgof.velvetvideo.impl.middle.AudioFrameHolder;
+import com.zakgof.velvetvideo.impl.middle.BestMatchingAudioFormatConvertor;
+import com.zakgof.velvetvideo.impl.middle.Feeder;
+import com.zakgof.velvetvideo.impl.middle.Filters;
+import com.zakgof.velvetvideo.impl.middle.IFrameHolder;
+import com.zakgof.velvetvideo.impl.middle.VideoFrameHolder;
+
+import jnr.ffi.Pointer;
+import jnr.ffi.Runtime;
+import jnr.ffi.Struct;
+import jnr.ffi.byref.PointerByReference;
+import lombok.RequiredArgsConstructor;
+import lombok.ToString;
+import lombok.Value;
+import lombok.experimental.Accessors;
+
+public class VelvetVideoLib implements IVelvetVideoLib {
+
+    private static final int AVIO_CUSTOM_BUFFER_SIZE = 32768;
+
+    private static final int CODEC_FLAG_GLOBAL_HEADER  = 1 << 22;
+
+    private static final int  AVSEEK_FLAG_BACKWARD =1; ///< seek backward
+    private static final int  AVSEEK_FLAG_BYTE     =2; ///< seeking based on position in bytes
+    private static final int  AVSEEK_FLAG_ANY      =4; ///< seek to any frame, even non-keyframes
+    private static final int  AVSEEK_FLAG_FRAME    =8;
+
+    public static final int AVERROR_EOF = -541478725;
+    public static final int AVERROR_EAGAIN = -11;
+    private static final long AVNOPTS_VALUE = LibAVUtil.AVNOPTS_VALUE;
+
+    // private static final Logger ffmpegLogger = LoggerFactory.getLogger("velvet-video.ffmpeg");
+
+    private final LibAVUtil libavutil = JNRHelper.load(LibAVUtil.class, "avutil", 56);
+    @SuppressWarnings("unused")
+	private final LibSwResample dummyswresample = JNRHelper.load(LibSwResample.class, "swresample", 3);
+	@SuppressWarnings("unused")
+	private final int dummyopenh264 = JNRHelper.preload("openh264", 5);
+
+    private final LibAVCodec libavcodec = JNRHelper.load(LibAVCodec.class, "avcodec", 58);
+    private final LibAVFormat libavformat = JNRHelper.load(LibAVFormat.class, "avformat", 58);
+
+    private int checkcode(int code) {
+    	return libavutil.checkcode(code);
+    }
+
+    @Override
+    public List<String> codecs(Direction dir, MediaType mediaType) {
+    	return libavcodec.codecs(dir, mediaType);
+    }
+
+    @Override
+    public IVideoEncoderBuilder videoEncoder(String codec) {
+        return new VideoEncoderBuilderImpl(codec);
+    }
+
+    @Override
+    public IAudioEncoderBuilder audioEncoder(String codec, AudioFormat audioFormat) {
+    	return new AudioEncoderBuilderImpl(codec, audioFormat);
+    }
+
+    @Override
+    public IRemuxerBuilder remuxer(IDecoderStream<?, ?, ?> decoder) {
+    	return new RemuxerBuilderImpl(decoder);
+    }
+
+    private String defaultName(AVStream avstream, int index) {
+        AVDictionaryEntry entry = libavutil.av_dict_get(avstream.metadata.get(), "handler_name", null, 0);
+        if (entry != null) {
+            String name = entry.value.get();
+            if (!name.equals("VideoHandler")) {
+                return name;
+            }
+        }
+        return "video" + index;
+    }
+
+    private void initCustomAvio(boolean read, AVFormatContext formatCtx, ICustomAvioCallback callback) {
+        Pointer buffer = libavutil.av_malloc(AVIO_CUSTOM_BUFFER_SIZE + 64);
+        AVIOContext avioCtx = libavformat.avio_alloc_context(buffer, AVIO_CUSTOM_BUFFER_SIZE, read ? 0 : 1, null, read ? callback : null, read ? null : callback, callback);
+        int flagz = formatCtx.ctx_flags.get();
+        formatCtx.ctx_flags.set(LibAVFormat.AVFMT_FLAG_CUSTOM_IO | flagz);
+        formatCtx.pb.set(avioCtx);
+    }
+
+    private AVFormatContext createMuxerFormatContext(String format, Map<String, String> metadata) {
+        AVOutputFormat outputFmt = libavformat.av_guess_format(format, null, null);
+        if (outputFmt == null) {
+            throw new VelvetVideoException("Unsupported format: " + format);
+        }
+        PointerByReference ctxptr = new PointerByReference();
+        checkcode(libavformat.avformat_alloc_output_context2(ctxptr, outputFmt, null, null));
+        AVFormatContext ctx = JNRHelper.struct(AVFormatContext.class, ctxptr.getValue());
+        Pointer dictionary = libavutil.createDictionary(metadata);
+        ctx.metadata.set(dictionary);
+        return ctx;
+    }
+
+    private abstract class AbstractMuxerStreamImpl implements AutoCloseable {
+    	protected final Logger logEncoder = LoggerFactory.getLogger("velvet-video.encoder");
+		final Consumer<AVPacket> output;
+		final AVPacket packet;
+	    AVStream stream;
+		int codecTimeBaseNum;
+		int codecTimeBaseDen;
+		int streamIndex;
+		long nextPts = 0;
+		int defaultFrameDuration;
+
+		AbstractMuxerStreamImpl(Consumer<AVPacket> output) {
+			this.output = output;
+			this.packet = libavcodec.av_packet_alloc();
+		}
+
+		public void init() {
+			this.defaultFrameDuration = codecTimeBaseNum * stream.time_base.den.get() / codecTimeBaseDen / stream.time_base.num.get();
+			this.streamIndex = stream.index.get();
+			logEncoder.atInfo()
+				.addArgument(stream.index.get())
+	        	.addArgument(stream.time_base.num.get())
+	        	.addArgument(stream.time_base.den.get())
+	        	.addArgument(stream.codec.get().codec.get().name.get())
+	        	.addArgument(codecTimeBaseNum)
+	        	.addArgument(codecTimeBaseDen)
+	        	.log("stream {}: timebase: {}/{}, codec [{}] timebase {}/{}");
+
+		}
+
+		@Override
+		public void close() {
+			libavcodec.av_packet_free(new Pointer[] {Struct.getMemory(packet)});
+		}
+
+	}
+
+    private class RemuxerStreamImpl extends AbstractMuxerStreamImpl implements IRemuxerStream {
+
+    	public RemuxerStreamImpl(RemuxerBuilderImpl builder, AVFormatContext formatCtx, Consumer<AVPacket> output) {
+			super(output);
+    		this.stream = libavformat.avformat_new_stream(formatCtx, null);
+			DemuxerImpl.DecoderVideoStreamImpl decoderImpl = (DemuxerImpl.DecoderVideoStreamImpl) builder.decoder;
+			checkcode(libavcodec.avcodec_parameters_copy(stream.codecpar.get(), decoderImpl.avstream.codecpar.get()));
+        	stream.codecpar.get().codec_tag.set(0);
+        	int timeBaseNum = builder.timebaseNum == null ? decoderImpl.codecCtx.time_base.num.get() * decoderImpl.codecCtx.ticks_per_frame.get(): builder.timebaseNum;
+        	int timeBaseDen = builder.timebaseDen == null ? decoderImpl.codecCtx.time_base.den.get() : builder.timebaseDen;
+        	stream.time_base.num.set(timeBaseNum);
+            stream.time_base.den.set(timeBaseDen);
+            this.codecTimeBaseNum = timeBaseNum;
+            this.codecTimeBaseDen = timeBaseDen;
+		}
+
+    	@Override
+		public void writeRaw(byte[] packetData) {
+			// TODO !!! free
+			Pointer pointer = Runtime.getSystemRuntime().getMemoryManager().allocateDirect(packetData.length);
+			pointer.put(0, packetData, 0, packetData.length);
+            libavcodec.av_init_packet(packet);
+            packet.data.set(pointer);
+            packet.size.set(packetData.length);
+            packet.stream_index.set(streamIndex);
+            packet.pts.set(nextPts);
+			packet.duration.set(defaultFrameDuration);
+			nextPts += defaultFrameDuration;
+            output.accept(packet);
+		}
+
+    }
+
+    private abstract class AbstractEncoderStreamImpl<B extends AbstractEncoderBuilderImpl<?>> extends AbstractMuxerStreamImpl {
+
+        protected final AVCodecContext codecCtx;
+        protected boolean codecOpened;
+
+        protected final AVCodec codec;
+        protected final Pointer codecOpts;
+
+		protected final String filterString;
+		protected Filters filters;
+		private final Map<Long, Integer> frameDurationCache = new HashMap<>();
+
+        public AbstractEncoderStreamImpl(B builder, AVFormatContext formatCtx, Consumer<AVPacket> output) {
+        	super(output);
+			this.codecOpts = libavutil.createDictionary(builder.params);
+			this.filterString = builder.filter;
+            this.codec = libavcodec.avcodec_find_encoder_by_name(builder.codec);
+            if (this.codec == null && builder.decoder == null) {
+                throw new VelvetVideoException("Unknown video codec: " + builder.codec);
+            }
+            this.stream = libavformat.avformat_new_stream(formatCtx, codec);
+
+            this.codecCtx = libavcodec.avcodec_alloc_context3(codec);
+            if ((formatCtx.ctx_flags.get() & LibAVFormat.AVFMT_GLOBALHEADER) != 0) {
+            	codecCtx.flags.set(codecCtx.flags.get() | CODEC_FLAG_GLOBAL_HEADER);
+            }
+            codecCtx.codec_id.set(codec.id.get());
+            codecCtx.codec_type.set(codec.type.get());
+            codecCtx.bit_rate.set(builder.bitrate == null ? 400000 : builder.bitrate);
+            codecCtx.time_base.num.set(builder.timebaseNum == null ? 1 : builder.timebaseNum);
+            codecCtx.time_base.den.set(builder.timebaseDen == null ? 30 : builder.timebaseDen);
+
+            if (builder.enableExperimental) {
+            	codecCtx.strict_std_compliance.set(-2);
+            }
+
+            initCodecCtx(builder);
+
+            Pointer dictionary = libavutil.createDictionary(builder.metadata);
+            stream.metadata.set(dictionary);
+            checkcode(libavcodec.avcodec_parameters_from_context(stream.codecpar.get(), codecCtx));
+
+            stream.time_base.num.set(codecCtx.time_base.num.get());
+            stream.time_base.den.set(codecCtx.time_base.den.get());
+            stream.index.set(formatCtx.nb_streams.get() - 1);
+            stream.id.set(formatCtx.nb_streams.get() - 1);
+
+        	this.codecTimeBaseNum = codecCtx.time_base.num.get();
+            this.codecTimeBaseDen = codecCtx.time_base.den.get();
+        }
+
+		abstract void initCodecCtx(B builder);
+
+		protected void submitFrame(AVFrame frame, int duration) {
+			if (frame != null) {
+				frameDurationCache.put(frame.pts.get(), duration);
+			}
+			if (filters == null) {
+				encodeFrame(frame);
+			} else {
+				Feeder.feed(frame,
+					inputFrame -> filters.submitFrame(inputFrame),
+					outputFrame -> encodeFrame(outputFrame));
+			}
+		}
+
+        private void encodeFrame(AVFrame frame) {
+        	logEncoder.atDebug().log(() -> frame == null ? "stream " + streamIndex + ": flush" :  "stream " + streamIndex + ": send frame for encoding, PTS=" + frame.pts.get() + " duration=" + frameDurationCache.get(frame.pts.get()));
+        	checkcode(libavcodec.avcodec_send_frame(codecCtx, frame));
+            // libavutil.av_frame_unref(frame);
+            for (;;) {
+//                libavcodec.av_init_packet(packet);
+//				packet.data.set((Pointer) null);
+//				packet.size.set(0);
+
+                int res = libavcodec.avcodec_receive_packet(codecCtx, packet);
+                if (res == AVERROR_EAGAIN || res == AVERROR_EOF)
+                    break;
+                checkcode(res);
+                packet.stream_index.set(streamIndex);
+
+//                Integer dur = frameDurationCache.remove(packet.pts.get());
+//                packet.pts.set(codecToStream(packet.pts.get()));
+//                packet.dts.set(codecToStream(packet.dts.get()));
+//                if (dur != null)
+//                	packet.duration.set(codecToStream(dur));
+//                else
+//                	packet.duration.set(codecToStream(packet.duration.get()));
+
+                logEncoder.atDebug()
+                	.addArgument(() -> packet.pts.get())
+                	.addArgument(() -> packet.dts.get())
+                	.addArgument(() -> packet.duration.get())
+                	.addArgument(() -> packet.size.get())
+                	.log(() -> "encoder: returned packet  PTS/DTS: {}/{}, duration={}, {} bytes");
+
+                Integer dur = frameDurationCache.remove(packet.pts.get());
+        		if ((packet.duration.get() == 0 || packet.duration.get() == AVNOPTS_VALUE)) {
+        			if (dur == null)
+        				dur = 1;
+        			packet.duration.set(dur * defaultFrameDuration);
+    			}
+                output.accept(packet);
+                libavcodec.av_packet_unref(packet);
+            }
+        }
+
+		@Override
+		public void close() {
+			if (codecOpened) {
+				submitFrame(null, defaultFrameDuration);
+				libavcodec.avcodec_close(codecCtx);
+				libavcodec.avcodec_free_context(new Pointer[] { Struct.getMemory(codecCtx) });
+			}
+			super.close();
+			// libavutil.av_dict_free(new Pointer[] {codecOpts});
+			// libavutil.av_dict_free(new Pointer[] {stream.metadata.get()});
+		}
+    }
+
+    private class VideoEncoderStreamImpl extends AbstractEncoderStreamImpl<VideoEncoderBuilderImpl> implements IEncoderVideoStream {
+
+		private VideoFrameHolder frameHolder;
+
+		public VideoEncoderStreamImpl(VideoEncoderBuilderImpl builder, AVFormatContext formatCtx,
+				Consumer<AVPacket> output) {
+			super(builder, formatCtx, output);
+		}
+
+		@Override
+		void initCodecCtx(VideoEncoderBuilderImpl builder) {
+            codecCtx.width.set(builder.width == null ? 1 : builder.width);
+            codecCtx.height.set(builder.height == null ? 1 : builder.height);
+            int firstFormat = codec.pix_fmts.get().getInt(0);
+            codecCtx.pix_fmt.set(firstFormat); // TODO ?
+		}
+
+		@Override
+        public void encode(BufferedImage image) {
+			encode(image, 1);
+		}
+
+		@Override
+        public void encode(BufferedImage image, int duration) {
+            int width = image.getWidth();
+            int height = image.getHeight();
+
+            if (!this.codecOpened) {
+            	codecCtx.width.set(width);
+                codecCtx.height.set(height);
+                checkcode(libavcodec.avcodec_parameters_from_context(stream.codecpar.get(), codecCtx));
+                checkcode(libavcodec.avcodec_open2(codecCtx, codecCtx.codec.get(), new Pointer[] {codecOpts}));
+                codecOpened = true;
+                if (filterString != null)
+                	this.filters = new Filters(codecCtx, filterString);
+            } else {
+            	if (codecCtx.width.get() != width || codecCtx.height.get() != height) {
+            		throw new VelvetVideoException("Image dimensions do not match, expected " + codecCtx.width.get() + "x" + codecCtx.height.get());
+            	}
+            }
+
+            if (frameHolder == null) {
+            	frameHolder = new VideoFrameHolder(width, height, AVPixelFormat.avformatOf(image.getType()), codecCtx.pix_fmt.get(), stream.time_base, true);
+            }
+
+            AVFrame frame = frameHolder.setPixels(image);
+            frame.extended_data.set(frame.data[0].getMemory());
+            frame.pts.set(nextPts);
+            nextPts += duration * defaultFrameDuration;
+            submitFrame(frame, duration);
+        }
+
+		@Override
+		public void close() {
+			if (frameHolder != null) {
+            	frameHolder.close();
+            }
+			if (filters != null) {
+				filters.close();
+			}
+			super.close();
+		}
+
+    }
+
+    private class AudioEncoderStreamImpl extends AbstractEncoderStreamImpl<AudioEncoderBuilderImpl> implements IEncoderAudioStream {
+
+ 		private final AudioFrameHolder frameHolder;
+		private AudioFormat inputSampleFormat;
+		private AudioFormat codecSampleFormat;
+
+		public AudioEncoderStreamImpl(AudioEncoderBuilderImpl builder, AVFormatContext formatCtx,
+ 				Consumer<AVPacket> output) {
+ 			super(builder, formatCtx, output);
+ 			frameHolder = new AudioFrameHolder(codecCtx.time_base, true, codecCtx, builder.inputFormat);
+ 		}
+
+		@Override
+		void initCodecCtx(AudioEncoderBuilderImpl builder) {
+
+			this.inputSampleFormat = builder.inputFormat;
+			Set<AudioFormat> supportedFormats = getSampleFormats(codec.sample_fmts.get());
+			AudioFormat codecSampleFormat = new BestMatchingAudioFormatConvertor(supportedFormats).apply(inputSampleFormat);
+			AudioFormat codecAudioFormat = AVSampleFormat.from(codecSampleFormat).toAudioFormat((int)inputSampleFormat.getSampleRate(), inputSampleFormat.getChannels());
+
+			codecCtx.channels.set(inputSampleFormat.getChannels());
+			codecCtx.channel_layout.set(libavutil.av_get_default_channel_layout(inputSampleFormat.getChannels()));
+			codecCtx.sample_rate.set((int)inputSampleFormat.getSampleRate());
+			codecCtx.sample_fmt.set(AVSampleFormat.from(codecAudioFormat));
+			codecCtx.bit_rate.set(builder.bitrate == null ? 64000 : builder.bitrate); //TODO default audio bit rate ?
+
+			checkcode(libavcodec.avcodec_open2(codecCtx, codecCtx.codec.get(), new Pointer[]{codecOpts}));
+			this.codecOpened = true;
+		}
+
+		private Set<AudioFormat> getSampleFormats(Pointer sample_fmts) {
+			Set<AudioFormat> formats = new HashSet<>();
+			for (int offset = 0;;) {
+				int val = sample_fmts.getInt(offset);
+				if (val == -1)
+					return formats;
+				formats.add(AVSampleFormat.values()[val].toAudioFormat(-1, 0));
+				offset += 4;
+			}
+		}
+
+		@Override
+		public void encode(byte[] samples) {
+			encode(samples, 0);
+		}
+
+		@Override
+		public void encode(byte[] samples, int offset) {
+			int duration = frameHolder.put(samples, offset);
+			AVFrame frame = frameHolder.frame();
+			frame.pts.set(nextPts);
+            nextPts += duration;
+			submitFrame(frame, duration);
+		}
+
+		@Override
+		public int frameBytes() {
+			return frameHolder.frameBytes();
+		}
+
+		@Override
+		public void close() {
+			if (frameHolder != null) {
+				frameHolder.close();
+			}
+			super.close();
+		}
+    }
+    @Override
+    public IMuxerBuilder muxer(String format) {
+        return new MuxerBuilderImpl(format);
+    }
+
+    private class MuxerBuilderImpl implements IMuxerBuilder {
+
+    	@RequiredArgsConstructor
+    	private class BuilderRec {
+
+    		public BuilderRec(IVideoEncoderBuilder video) {
+				this((VideoEncoderBuilderImpl) video, null, null);
+			}
+
+    		public BuilderRec(IAudioEncoderBuilder audio) {
+				this(null, (AudioEncoderBuilderImpl) audio, null);
+			}
+
+			public BuilderRec(IRemuxerBuilder remuxer) {
+				this(null, null, (RemuxerBuilderImpl) remuxer);
+			}
+
+			private final VideoEncoderBuilderImpl video;
+			private final AudioEncoderBuilderImpl audio;
+			private final RemuxerBuilderImpl remuxer;
+    	}
+
+        private final String format;
+        private final List<BuilderRec> builders = new ArrayList<>();
+
+        private final Map<String, String> metadata = new LinkedHashMap<>();
+
+        public MuxerBuilderImpl(String format) {
+            this.format = format;
+        }
+
+        @Override
+        public IMuxerBuilder videoEncoder(IVideoEncoderBuilder encoderBuilder) {
+        	builders.add(new BuilderRec(encoderBuilder));
+            return this;
+        }
+
+        @Override
+        public IMuxerBuilder audioEncoder(IAudioEncoderBuilder encoderBuilder) {
+        	builders.add(new BuilderRec(encoderBuilder));
+            return this;
+        }
+
+        @Override
+        public IMuxerBuilder remuxer(IDecoderStream<?, ?, ?> decoder) {
+			return remuxer(new RemuxerBuilderImpl(decoder));
+		}
+
+		@Override
+		public IMuxerBuilder remuxer(IRemuxerBuilder remuxerBuilder) {
+			builders.add(new BuilderRec(remuxerBuilder));
+			return this;
+		}
+
+        @Override
+        public IMuxerBuilder metadata(String key, String value) {
+            metadata.put(key, value);
+            return this;
+        }
+
+        @Override
+        public IMuxer build(ISeekableOutput output) {
+            return new MuxerImpl(output, this);
+        }
+
+        @Override
+        public IMuxer build(File outputFile) {
+            try {
+                FileSeekableOutput output = new FileSeekableOutput(new FileOutputStream(outputFile));
+                return new MuxerImpl(output, this);
+            } catch (FileNotFoundException e) {
+                throw new VelvetVideoException(e);
+            }
+        }
+
+
+    }
+
+    private class MuxerImpl implements IMuxer {
+
+    	private final Logger logMuxer = LoggerFactory.getLogger("velvet-video.muxer");
+
+        private final LibAVFormat libavformat;
+        private final List<VideoEncoderStreamImpl> videoStreams = new ArrayList<>();
+        private final List<AudioEncoderStreamImpl> audioStreams = new ArrayList<>();
+        private final List<RemuxerStreamImpl> remuxerStreams = new ArrayList<>();
+
+        private final ISeekableOutput output;
+        private final AVFormatContext formatCtx;
+        private final IOCallback callback;
+
+        private MuxerImpl(ISeekableOutput output, MuxerBuilderImpl builder) {
+
+            this.libavformat = JNRHelper.load(LibAVFormat.class, "avformat", 58);
+            this.output = output;
+            this.formatCtx = createMuxerFormatContext(builder.format, builder.metadata);
+            this.callback = new IOCallback();
+            initCustomAvio(false, formatCtx, callback);
+
+            Consumer<AVPacket> packetStream = packet -> {
+            	logMuxer.atDebug()
+            		.addArgument(() -> packet.pts.get())
+            		.addArgument(() -> packet.dts.get())
+            		.addArgument(() -> packet.duration.get())
+            		.addArgument(() -> packet.size.get())
+            		.log("writing packet PTS/DTS = {}/{}, duration={}, {} bytes");
+            	checkcode(libavformat.av_write_frame(formatCtx, packet));
+            };
+
+            builder.builders.stream()
+            	.forEach(brec ->  {
+            		if (brec.video != null) {
+            			videoStreams.add(new VideoEncoderStreamImpl(brec.video, formatCtx, packetStream));
+            		} else if (brec.audio != null) {
+            			audioStreams.add(new AudioEncoderStreamImpl(brec.audio, formatCtx, packetStream));
+            		} else if (brec.remuxer != null) {
+            			remuxerStreams.add(new RemuxerStreamImpl(brec.remuxer, formatCtx, packetStream));
+            		} else {
+            			throw new VelvetVideoException("Unknown video stream builder type");
+            		}
+            	 });
+
+            checkcode(libavformat.avformat_write_header(formatCtx, null));
+
+            // TODO: fix dis hack
+            videoStreams.forEach(enc -> {
+            	enc.init();
+            });
+            audioStreams.forEach(enc -> {
+            	enc.init();
+            });
+            remuxerStreams.forEach(enc -> {
+            	enc.init();
+            });
+        }
+
+		@Override
+		public IEncoderVideoStream videoEncoder(int index) {
+			return videoStreams.stream().filter(vs -> vs.streamIndex == index).findFirst()
+					.orElseThrow(() -> new VelvetVideoException("No video stream found with index " + index));
+		}
+
+		@Override
+		public IEncoderAudioStream audioEncoder(int index) {
+			return audioStreams.stream().filter(vs -> vs.streamIndex == index).findFirst()
+					.orElseThrow(() -> new VelvetVideoException("No audio stream found with index " + index));
+		}
+
+		@Override
+		public IRemuxerStream remuxer(int index) {
+			return remuxerStreams.stream().filter(vs -> vs.streamIndex == index).findFirst()
+					.orElseThrow(() -> new VelvetVideoException("No remuxer stream found with index " + index));
+		}
+
+		private class IOCallback implements ICustomAvioCallback {
+
+			@Override
+			public int read_packet(Pointer opaque, Pointer buf, int buf_size) {
+				// TODO [low] perf: prealloc buffer
+				byte[] bytes = new byte[buf_size];
+				buf.get(0, bytes, 0, buf_size);
+				output.write(bytes);
+				return buf_size;
+			}
+
+            @Override
+            public int seek(Pointer opaque, int offset, int whence) {
+                // TODO [low] support other whence values
+                if (whence != 0)
+                    throw new IllegalArgumentException();
+                output.seek(offset);
+                return offset;
+            }
+        }
+
+        @Override
+        public void close() {
+            // flush encoders
+        	// TODO: order ??
+            for (VideoEncoderStreamImpl encoder : videoStreams) {
+                encoder.close();
+            }
+            for (AudioEncoderStreamImpl encoder : audioStreams) {
+                encoder.close();
+            }
+            for (RemuxerStreamImpl encoder : remuxerStreams) {
+                encoder.close();
+            }
+            // flush muxer
+            do {
+            	logMuxer.atDebug().log("flushing");
+            } while (checkcode(libavformat.av_write_frame(formatCtx, null)) == 0);
+
+            logMuxer.atDebug().log("writing trailer");
+            checkcode(libavformat.av_write_trailer(formatCtx));
+            // dispose resources
+            AVIOContext avio = formatCtx.pb.get();
+            libavutil.av_free(avio.buffer.get());
+            libavformat.avio_context_free(new Pointer[] {Struct.getMemory(avio)});
+            libavutil.av_dict_free(new Pointer[] {formatCtx.metadata.get()});
+            formatCtx.metadata.set((Pointer)null);
+            libavformat.avformat_free_context(formatCtx);
+            output.close();
+        }
+
+    }
+
+    @Override
+    public IDemuxer demuxer(InputStream is) {
+        return new DemuxerImpl((FileInputStream) is);
+    }
+
+    public class DemuxerImpl implements IDemuxer {
+
+    	private final Logger logDemuxer = LoggerFactory.getLogger("velvet-video.demuxer");
+        private final AVFormatContext formatCtx;
+        private final ISeekableInput input;
+        private final IOCallback callback;
+
+        private final AVPacket packet;
+        private final Map<Integer, DecoderVideoStreamImpl> indexToVideoStream = new LinkedHashMap<>();
+        private final Map<Integer, DecoderAudioStreamImpl> indexToAudioStream = new LinkedHashMap<>();
+        private final List<AbstractDecoderStream> allStreams = new ArrayList<>();
+		private int flushStreamIndex = 0;
+
+        public DemuxerImpl(FileInputStream input) {
+            this.input = new FileSeekableInput(input);
+            this.packet = libavcodec.av_packet_alloc();
+            this.formatCtx = libavformat.avformat_alloc_context();
+            this.callback = new IOCallback();
+            initCustomAvio(true, formatCtx, callback);
+
+            PointerByReference ptrctx = new PointerByReference(Struct.getMemory(formatCtx));
+            checkcode(libavformat.avformat_open_input(ptrctx, null, null, null));
+            checkcode(libavformat.avformat_find_stream_info(formatCtx, null));
+
+            long nb = formatCtx.nb_streams.get();
+            Pointer pointer = formatCtx.streams.get();
+            for (int i=0; i<nb; i++) {
+                Pointer mem = pointer.getPointer(i * pointer.getRuntime().addressSize());
+                AVStream avstream = JNRHelper.struct(AVStream.class, mem);
+                int mediaType = avstream.codec.get().codec_type.get();
+				if (mediaType == LibAVCodec.AVMEDIA_TYPE_VIDEO) {
+                    avstream.codec.get().strict_std_compliance.set(-2);
+                    DecoderVideoStreamImpl decoder = new DecoderVideoStreamImpl(avstream, defaultName(avstream, i));
+                    indexToVideoStream.put(i, decoder);
+                    allStreams.add(decoder);
+                } else if (mediaType == LibAVCodec.AVMEDIA_TYPE_AUDIO) { // TODO dry
+                    avstream.codec.get().strict_std_compliance.set(-2);
+                    DecoderAudioStreamImpl decoder = new DecoderAudioStreamImpl(avstream, defaultName(avstream, i));
+                    indexToAudioStream.put(i, decoder);
+                    allStreams.add(decoder);
+                }
+            }
+        }
+
+        private class IOCallback implements ICustomAvioCallback {
+
+            @Override
+            public int read_packet(Pointer opaque, Pointer buf, int buf_size) {
+                byte[] bytes = new byte[buf_size];
+                int bts;
+                bts = input.read(bytes);
+                if (bts > 0) {
+                    buf.put(0, bytes, 0, bts);
+                }
+                return bts;
+            }
+
+            @Override
+            public int seek(Pointer opaque, int offset, int whence) {
+
+                final int SEEK_SET = 0;   /* set file offset to offset */
+                final int SEEK_CUR = 1;   /* set file offset to current plus offset */
+                final int SEEK_END = 2;   /* set file offset to EOF plus offset */
+                final int AVSEEK_SIZE = 0x10000;   /* set file offset to EOF plus offset */
+
+                if (whence == SEEK_SET)
+                    input.seek(offset);
+                else if (whence == SEEK_END)
+                    input.seek(input.size() - offset);
+                else if (whence == AVSEEK_SIZE)
+                    return (int) input.size();
+                else throw new VelvetVideoException("Unsupported seek operation " + whence);
+                return offset;
+            }
+
+        }
+
+        @Override
+		public IDecodedPacket nextPacket() {
+        	return Feeder.next(this::nextRawPacket, this::decodePacket);
+        }
+
+        private AVPacket nextRawPacket() {
+			libavcodec.av_init_packet(packet);
+			packet.data.set((Pointer) null);
+			packet.size.set(0);
+			int res = libavformat.av_read_frame(formatCtx, packet);
+			if (res == AVERROR_EOF || res == -1) {
+				logDemuxer.atDebug()
+					.log(() -> "muxer empty");
+				return null;
+			}
+			checkcode(res);
+			logDemuxer.atDebug()
+				.addArgument(packet.stream_index.get())
+				.addArgument(packet.pts.get())
+				.addArgument(packet.dts.get())
+				.addArgument(packet.duration.get())
+				.log(() -> "stream {}: read packet PTS/DTS={}/{} duration={}");
+			return packet;
+        }
+
+        @Override
+        public Stream<IDecodedPacket> stream() {
+        	// return Stream.generate(this::nextPacket).takeWhile(el -> el != null);
+        	return StreamSupport.stream(Spliterators.spliteratorUnknownSize(iterator(), Spliterator.ORDERED), false);
+        }
+
+        @Override
+        public Iterator<IDecodedPacket> iterator() {
+        	return iteratorFromSupplier(this::nextPacket);
+        }
+
+
+        /**
+		 * @return null means "PACKET HAS NO OUTPUT DATA, GET NEXT PACKET"
+		 */
+		private IDecodedPacket decodePacket(AVPacket p) {
+			if (p != null) {
+				return decodeRawPacket(p);
+			} else {
+				return flushNextStream();
+			}
+		}
+
+		private IDecodedPacket decodeRawPacket(AVPacket p) {
+			int index = p.stream_index.get();
+			DecoderVideoStreamImpl videoStream = indexToVideoStream.get(index);
+			if (videoStream != null)
+				return videoStream.decodePacket(p);
+			DecoderAudioStreamImpl audioStream = indexToAudioStream.get(index);
+			if (audioStream != null)
+				return audioStream.decodePacket(p);
+			logDemuxer.atWarn().addArgument(index).log("received packet of unknown stream {}");
+			return new UnknownDecodedPacket(packet.bytes());
+		}
+
+		private IDecodedPacket flushNextStream() {
+			for (; flushStreamIndex < allStreams.size(); flushStreamIndex++) {
+				logDemuxer.atDebug().addArgument(flushStreamIndex).log(() -> "flushing demuxer stream={}");
+				AbstractDecoderStream stream = allStreams.get(flushStreamIndex);
+				IDecodedPacket packet = stream.decodePacket(null);
+				if (packet != null) {
+					return packet;
+				}
+			}
+			return null;
+		}
+
+		private class DecoderVideoStreamImpl extends AbstractDecoderStream implements IDecoderVideoStream {
+
+			public DecoderVideoStreamImpl(AVStream avstream, String name) {
+				super(avstream, name);
+			}
+
+			@Override
+			public IVideoStreamProperties properties() {
+				int timebase_n = avstream.time_base.num.get();
+				int timebase_d = avstream.time_base.den.get();
+				long duration = avstream.duration.get() * 1000000000L * timebase_n / timebase_d;
+				if (duration == 0)
+					duration = formatCtx.duration.get() * 1000L;
+				long frames = avstream.nb_frames.get();
+				int width = codecCtx.width.get();
+				int height = codecCtx.height.get();
+				AVCodec codec = libavcodec.avcodec_find_decoder(codecCtx.codec_id.get());
+				double framerate = (double) avstream.avg_frame_rate.num.get() / avstream.avg_frame_rate.den.get();
+				return new VideoStreamProperties(codec.name.get(), framerate, duration, frames, width, height);
+			}
+
+			@Override
+			public IVideoFrame nextFrame() {
+				IDecodedPacket packet;
+				while((packet = nextPacket()) != null) {
+					if (packet.isVideo() && packet.video().stream() == this) {
+						return packet.video();
+					}
+				}
+				return null;
+			}
+
+			@Override
+			public Iterator<IVideoFrame> iterator() {
+				return iteratorFromSupplier(this::nextFrame);
+			}
+
+			@Override
+			public IDecoderVideoStream seek(long frameNumber) {
+				seekToFrame(frameNumber);
+				return this;
+			}
+
+			@Override
+			public IDecoderVideoStream seekNano(long ns) {
+				seekToNano(ns);
+				return this;
+			}
+
+            @Override
+            protected IFrameHolder createFrameHolder() {
+            	return new VideoFrameHolder(codecCtx.width.get(), codecCtx.height.get(), codecCtx.pix_fmt.get(), AVPixelFormat.AV_PIX_FMT_BGR24, avstream.time_base, false);
+            }
+
+		}
+
+		private class DecoderAudioStreamImpl extends AbstractDecoderStream implements IDecoderAudioStream {
+
+			private final AudioFormat targetFormat;
+
+			public DecoderAudioStreamImpl(AVStream avstream, String name) {
+				super(avstream, name);
+		    	AudioFormat suggestedFormat = codecCtx.sample_fmt.get().destFormat().toAudioFormat(codecCtx.sample_rate.get(), codecCtx.channels.get());
+		    	targetFormat = new BestMatchingAudioFormatConvertor().apply(suggestedFormat);
+		    	logDecoder.atInfo().addArgument(index()).addArgument(targetFormat).log("stream {}: audio format [{}]");
+		    	if (!targetFormat.equals(suggestedFormat)) {
+		    		logDecoder.atWarn().addArgument(suggestedFormat).addArgument(targetFormat).log("Audio format converted [{}] -> [{}]");
+		    	}
+			}
+
+			@Override
+			public IAudioFrame nextFrame() {
+				IDecodedPacket packet;
+				while((packet = nextPacket()) != null) {
+					if (packet.isAudio() && packet.audio().stream() == this) {
+						return packet.audio();
+					}
+				}
+				return null;
+			}
+
+			@Override
+			public Iterator<IAudioFrame> iterator() {
+				return iteratorFromSupplier(this::nextFrame);
+			}
+
+			@Override
+			public IAudioStreamProperties properties() {
+				// TODO DRY
+				int timebase_n = avstream.time_base.num.get();
+				int timebase_d = avstream.time_base.den.get();
+				long duration = avstream.duration.get() * 1000000000L * timebase_n / timebase_d;
+				long frames = avstream.nb_frames.get(); // TODO: unreliable
+				AVCodec codec = libavcodec.avcodec_find_decoder(codecCtx.codec_id.get());
+				return new AudioStreamPropertiesImpl(codec.name.get(), targetFormat, duration, frames);
+			}
+
+			@Override
+			public IDecoderAudioStream seek(long frameNumber) {
+				// TODO
+				throw new VelvetVideoException("Not yet implemented");
+			}
+
+			@Override
+			public IDecoderAudioStream seekNano(long ns) {
+				// TODO
+				throw new VelvetVideoException("Not yet implemented");
+			}
+
+			@Override
+			protected IFrameHolder createFrameHolder() {
+				return new AudioFrameHolder(avstream.time_base, false, codecCtx, targetFormat);
+			}
+
+		}
+
+        public abstract class AbstractDecoderStream implements AutoCloseable {
+
+        	protected final Logger logDecoder = LoggerFactory.getLogger("velvet-video.decoder");
+
+            protected final AVStream avstream;
+            protected final AVCodecContext codecCtx;
+
+            private final String name;
+
+
+            protected IFrameHolder frameHolder;
+            private final int index;
+            private long skipToPts = -1;
+			private Filters filters;
+
+            public AbstractDecoderStream(AVStream avstream, String name) {
+                this.avstream = avstream;
+                this.name = name;
+                this.index = avstream.index.get();
+                this.codecCtx = avstream.codec.get();
+                AVCodec codec = libavcodec.avcodec_find_decoder(codecCtx.codec_id.get());
+                checkcode(libavcodec.avcodec_open2(codecCtx, codec, null));
+                logDecoder.atInfo()
+                	.addArgument(avstream.index.get())
+                	.addArgument(avstream.time_base.num.get())
+                	.addArgument(avstream.time_base.den.get())
+                	.addArgument(codec.name.get())
+                	.addArgument(codecCtx.time_base.num.get())
+                	.addArgument(codecCtx.time_base.den.get())
+                	.log("stream {}: timebase: {}/{}, codec [{}] timebase {}/{}");
+            }
+
+            /**
+             * @return null means "PACKET HAS NO OUTPUT DATA, GET NEXT PACKET"
+             */
+            IDecodedPacket decodePacket(AVPacket pack) {
+            	for (;;) {
+	            	AVFrame frame = feedPacket(pack);
+	            	if (filters != null) {
+	           			frame = filters.submitFrame(frame);
+	            	}
+	            	if (frame == null)
+	            		return null;
+	            	long pts = frame.pts.get();
+	                logDecoder.atDebug().addArgument(pts).log("delivered frame pts={}");
+	                if (skipToPts != -1) {
+	                	if (pts == AVNOPTS_VALUE) {
+	                		throw new VelvetVideoException("Cannot seek when decoded packets have no PTS. Looks like neighter codec no container keep timing information.");
+	                	}
+	                    if (pts < skipToPts) {
+							logDecoder.atDebug().addArgument(() -> skipToPts)
+									.log(" ...but need to skip more to pts={}");
+							if (pack == null)
+								continue;
+							return null;
+						} else if (pts > skipToPts) {
+							logDecoder.atWarn().addArgument(pts).addArgument(skipToPts)
+									.log(" ...unexpected position: PTS={} missed target PTS={}");
+							if (pack == null)
+								continue;
+							return null;
+	                    }
+	                    skipToPts = -1;
+	                }
+	                IDecodedPacket decodedPacket = frameHolder.decode(frame, this);
+	                // libavutil.av_frame_unref(frame);
+	                return decodedPacket;
+            	}
+            }
+
+            AVFrame feedPacket(AVPacket pack) {
+            	 int res1 = libavcodec.avcodec_send_packet(codecCtx, pack);
+            	 if (res1 != AVERROR_EOF) {
+            		 checkcode(res1);
+            	 }
+            	 if (frameHolder == null) {
+            		 this.frameHolder = createFrameHolder();
+            	 }
+            	 int res = libavcodec.avcodec_receive_frame(codecCtx, frameHolder.frame());
+            	 if (res == AVERROR_EOF || pack != null && res == AVERROR_EAGAIN)
+            		 return null;
+            	 checkcode(res);
+            	 logDecoder.atDebug()
+            	 	.addArgument(frameHolder.pts())
+            	 	.addArgument(() -> libavutil.av_frame_get_pkt_duration(frameHolder.frame()))
+            	 	.log("decoded frame pts={} dur={}");
+            	 libavcodec.av_packet_unref(packet);
+            	 return frameHolder.frame();
+            }
+
+            abstract protected IFrameHolder createFrameHolder();
+
+			public String name() {
+                return name;
+            }
+
+            public int index() {
+            	return index;
+            }
+
+            public Map<String, String> metadata() {
+                Pointer dictionary = avstream.metadata.get();
+                return libavutil.dictionaryToMap(dictionary);
+            }
+
+            public void seekToFrame(long frameIndex) {
+            	// TODO: this won't work for var-duration streams
+                long cn = codecCtx.time_base.num.get();
+                long cd = codecCtx.time_base.den.get();
+                long defaultFrameDur = cn * avstream.time_base.den.get() * codecCtx.ticks_per_frame.get() / (cd * avstream.time_base.num.get());
+                long pts = frameIndex * defaultFrameDur;
+                logDecoder.atDebug().addArgument(() -> frameIndex).addArgument(() -> pts).log("seeking to frame {}, target pts={}");
+                seekToPts(pts);
+            }
+
+
+            public void seekToNano(long nanostamp) {
+                long pts = nanostamp * avstream.time_base.den.get() / avstream.time_base.num.get() / 1000000;
+                logDecoder.atDebug().addArgument(() -> nanostamp).addArgument(() -> pts).log("seeking to t={} ns, target pts={}");
+                seekToPts(pts);
+            }
+
+			private void seekToPts(long pts) {
+				checkcode(libavformat.av_seek_frame(formatCtx, this.index, pts, AVSEEK_FLAG_FRAME | AVSEEK_FLAG_BACKWARD));
+                libavcodec.avcodec_flush_buffers(codecCtx);
+                this.skipToPts  = pts;
+                flushStreamIndex = 0;
+                if (filters != null)
+                	filters.reset();
+			}
+
+            public byte[] nextRawPacket() {
+            	 AVPacket p;
+            	 while ((p = DemuxerImpl.this.nextRawPacket()) != null) {
+            		 if (p.stream_index.get() == index) {
+            			 return p.bytes();
+            		 }
+            	 }
+            	 return null;
+            }
+
+			public void setFilter(String filterString) {
+				if (filterString != null)
+					this.filters = new Filters(codecCtx, filterString);
+			}
+
+			@Override
+			public void close() {
+				if (filters != null) {
+					filters.close();
+				}
+				if (frameHolder != null) {
+					frameHolder.close();
+				}
+				libavcodec.avcodec_close(codecCtx);
+//				libavcodec.avcodec_free_context(new Pointer[] { Struct.getMemory(codecCtx) });
+			}
+
+        }
+
+        @Override
+        public List<? extends IDecoderVideoStream> videoStreams() {
+            return new ArrayList<>(indexToVideoStream.values());
+        }
+
+        @Override
+        public IDecoderVideoStream videoStream(int index) {
+        	return indexToVideoStream.get(index);
+        }
+
+        @Override
+        public List<? extends IDecoderAudioStream> audioStreams() {
+            return new ArrayList<>(indexToAudioStream.values());
+        }
+
+        @Override
+        public IDecoderAudioStream audioStream(int index) {
+        	return indexToAudioStream.get(index);
+        }
+
+        @Override
+        public Map<String, String> metadata() {
+            Pointer dictionary = formatCtx.metadata.get();
+            return libavutil.dictionaryToMap(dictionary);
+        }
+
+        @Override
+        public IMuxerProperties properties() {
+        	// TODO: how to get single format ?
+        	return new MuxerProperties(formatCtx.iformat.get().name.get(), formatCtx.duration.get() * 1000L);
+        }
+
+        @Override
+        public void close() {
+        	libavcodec.av_packet_free(new Pointer[] {Struct.getMemory(packet)});
+            this.allStreams.forEach(AbstractDecoderStream::close);
+            // dispose resources
+            AVIOContext avio = formatCtx.pb.get();
+            libavutil.av_free(avio.buffer.get());
+            libavformat.avio_context_free(new Pointer[] {Struct.getMemory(avio)});
+            libavutil.av_dict_free(new Pointer[] {formatCtx.metadata.get()});
+            formatCtx.metadata.set((Pointer)null);
+            libavformat.avformat_free_context(formatCtx);
+            input.close();
+        }
+
+        @Override
+        public String toString() {
+        	return "Demuxer " + properties();
+        }
+
+    }
+
+	private static <T> Iterator<T> iteratorFromSupplier(Supplier<T> supplier) {
+		return new Iterator<T>() {
+
+    		private T next = supplier.get();
+
+			@Override
+			public boolean hasNext() {
+				return next != null;
+			}
+
+			@Override
+			public T next() {
+				if (next == null)
+					throw new NoSuchElementException();
+				T ret = next;
+				next = supplier.get();
+				return ret;
+			}
+		};
+	}
+}
+
+@Accessors(fluent = true)
+@Value
+@ToString
+class MuxerProperties implements IMuxerProperties {
+    private final String format;
+    private final long nanoduration;
+}
+
+@Accessors(fluent = true)
+@Value
+@ToString
+class VideoStreamProperties implements IVideoStreamProperties {
+    private final String codec;
+    private final double framerate;
+    private final long nanoduration;
+    private final long frames;
+    private final int width;
+    private final int height;
+}
+
+@Accessors(fluent = true)
+@RequiredArgsConstructor
+class UnknownDecodedPacket implements IDecodedPacket {
+	private final byte[] bytes;
+}